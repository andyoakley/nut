--- conflicted
+++ resolved
@@ -67,13 +67,11 @@
      in the field -- the driver otherwise interpreted the situation as
      `ups.status` being `OL OFF` and cut the power supply.
 
-<<<<<<< HEAD
  - Ability to build NUT for Windows, last tackled with a branch based on
    NUT v2.6.5 a decade ago, has been revived with the 2.8.x era codebase [#5]
-=======
+
  - Added support for `make install` of PyNUT module and NUT-Monitor desktop
    application [#1462, #1504]
->>>>>>> 7415eb25
 
  - Regular CI coverage for NUT codebase enhanced with CircleCI running some
    scenarios on MacOS, might add Windows in the future. Fixed some build
