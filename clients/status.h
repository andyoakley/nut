--- conflicted
+++ resolved
@@ -45,12 +45,8 @@
 	{ "BOOST",	"VOLTAGE BOOST",	1	},
 	{ "CAL",	"CALIBRATION",		1	},
 	{ "BYPASS",	"BYPASS",		2	},
-<<<<<<< HEAD
 	{ "ECO",	"ECO",			1	},
-=======
-	{ "ECO",	"ECO",			2	},
 	{ "ALARM",	"ALARM",		2	},
->>>>>>> 00d5a9e6
 	{ NULL,		NULL,			0	}
 };
 
