--- conflicted
+++ resolved
@@ -76,13 +76,8 @@
 # "manager" means this system will shutdown last, allowing the subordinate
 # systems time to shutdown first.
 #
-<<<<<<< HEAD
 # "subordinate" means this system shuts down immediately when power goes
-# critical.
-=======
-# "slave" means this system shuts down immediately when power goes
 # critical and less than MINSUPPLIES power sources have reliable input feeds.
->>>>>>> 73abb019
 #
 # The general assumption is that the "manager" system is the one with direct
 # connection to an UPS (such as serial or USB cable), so the manager system
