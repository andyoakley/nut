MAINTAINERCLEANFILES = Makefile.in .dirstamp
EXTRA_DIST =

# Is "egrep == grep -E" always valid? (maybe all a job for configure.ac)
#EGREP = egrep
EGREP = grep -E

IMAGE_FILES = images/asciidoc.png \
	images/hostedby.png \
	images/nut_layering.png \
	images/nut-logo.png \
	images/note.png \
	images/warning.png \
	images/blue-arrow.png \
	images/simple.png \
	images/advanced.png \
	images/bigbox.png \
	images/bizarre.png \
	images/old-cgi.png

# Only track here the local deps
SHARED_DEPS = nut-names.txt daisychain.txt asciidoc.conf asciidoc.txt

USER_MANUAL_DEPS = acknowledgements.txt cables.txt config-notes.txt	\
 config-prereqs.txt ci-farm-lxc-setup.txt	\
 configure.txt download.txt documentation.txt features.txt history.txt	\
 outlets.txt scheduling.txt security.txt support.txt user-manual.txt

DEVELOPER_GUIDE_DEPS = contact-closure.txt design.txt developers.txt	\
 developer-guide.txt hid-subdrivers.txt macros.txt new-clients.txt	\
 new-drivers.txt net-protocol.txt nutdrv_qx-subdrivers.txt	\
 snmp-subdrivers.txt sock-protocol.txt

CABLES_DEPS = cables/apc-rs500-serial.txt	\
 cables/apc.txt cables/ge-imv-victron.txt cables/imv.txt		\
 cables/mgeups.txt cables/powerware.txt cables/repotec.txt		\
 cables/sms.txt

CABLES_IMAGES = images/cables/73-0724.png images/cables/940-0024C.jpg \
 images/cables/belkin-f6cx-rkm-xu-cable.jpg images/cables/Lansafecable.jpg \
 images/cables/mac-940-0024C.png images/cables/mge-66049.png \
 images/cables/mge-db9-rj12.jpg images/cables/mge-db9-rj45.jpg \
 images/cables/mge-usb-rj45.jpg \
 images/cables/SOLA-330.png

ALL_TXT_SRC = nut-names.txt daisychain.txt \
 $(USER_MANUAL_DEPS) $(DEVELOPER_GUIDE_DEPS) \
 $(CABLES_DEPS) FAQ.txt nut-qa.txt packager-guide.txt snmp.txt \
 release-notes.txt ChangeLog.txt solaris-usb.txt

NUT_SPELL_DICT = nut.dict
EXTRA_DIST += $(ALL_TXT_SRC) $(SHARED_DEPS) $(IMAGE_FILES) \
 $(CABLES_IMAGES) $(NUT_SPELL_DICT) \
 docinfo.xml common.xsl xhtml.xsl chunked.xsl asciidoc.txt

ASCIIDOC_HTML_SINGLE = user-manual.html \
	developer-guide.html \
	packager-guide.html \
	release-notes.html \
	ChangeLog.html \
	solaris-usb.html \
	cables.html \
	FAQ.html

ASCIIDOC_HTML_CHUNKED = user-manual.chunked \
	developer-guide.chunked \
	packager-guide.chunked \
	release-notes.chunked \
	ChangeLog.chunked \
	solaris-usb.chunked \
	cables.chunked \
	FAQ.chunked

ASCIIDOC_PDF = user-manual.pdf \
	developer-guide.pdf \
	packager-guide.pdf \
	release-notes.pdf \
	ChangeLog.pdf \
	solaris-usb.pdf \
	cables.pdf \
	FAQ.pdf

SUBDIRS = man cables
SUFFIXES = .txt .html .pdf -spellchecked

all: doc

# This list is defined by configure script choices and options:
check-local: @DOC_CHECK_LIST@

# This list is defined by configure script choices and options:
doc: @DOC_BUILD_LIST@

# This target can be called by developers to go around the configure
# script choices at their risk (e.g. missing tools are possible):
docs: pdf html-single html-chunked man-man html-man

all-docs: docs

check-docs: check-pdf check-html-single check-html-chunked check-man

pdf: $(ASCIIDOC_PDF)
# also build the HTML manpages with these targets
html-single: $(ASCIIDOC_HTML_SINGLE)
html-chunked: $(ASCIIDOC_HTML_CHUNKED)

# the "for" loops might better use $^ but it might be not portable
check-pdf: $(ASCIIDOC_PDF)
	@FAILED=""; LANG=C; LC_ALL=C; export LANG; export LC_ALL; \
	for F in $(ASCIIDOC_PDF) ; do \
	    test -s "$$F" && { file "$$F" | $(EGREP) -i 'PDF document' > /dev/null ; } || FAILED="$$FAILED $$F" ; \
	done; if test -n "$$FAILED" ; then \
	    echo "FAILED PDF sanity check for:$$FAILED" >&2 ; file $$FAILED >&2 ; exit 1; \
	fi; echo "PASSED PDF sanity check"; exit 0

check-html-single: $(ASCIIDOC_HTML_SINGLE)
	@FAILED=""; LANG=C; LC_ALL=C; export LANG; export LC_ALL; \
	for F in $(ASCIIDOC_HTML_SINGLE) ; do \
	    test -s "$$F" && { file "$$F" | $(EGREP) -i '(XML|HTML.*document)' > /dev/null ; } || FAILED="$$FAILED $$F" ; \
	done; if test -n "$$FAILED" ; then \
	    echo "FAILED HTML-single sanity check for:$$FAILED" >&2 ; file $$FAILED >&2 ; exit 1; \
	fi; echo "PASSED HTML-single sanity check"; exit 0

check-html-chunked: $(ASCIIDOC_HTML_CHUNKED)
	@FAILED=""; LANG=C; LC_ALL=C; export LANG; export LC_ALL; \
	for D in $(ASCIIDOC_HTML_CHUNKED); do \
	    for F in "$$D"/*.html ; do \
	        test -s "$$F" && { file "$$F" | $(EGREP) -i '(XML|HTML.*document)' > /dev/null ; } || FAILED="$$FAILED $$F" ; \
	    done; \
	    for F in "$$D"/*.css ; do \
	        test -s "$$F" && { $(EGREP) -i 'CSS stylesheet' "$$F" > /dev/null ; } || FAILED="$$FAILED $$F" ; \
	    done; \
	done; if test -n "$$FAILED" ; then \
	    echo "FAILED HTML-chunked sanity check for:$$FAILED" >&2 ; file $$FAILED >&2 ; exit 1; \
	fi; echo "PASSED HTML-chunked sanity check"; exit 0

# Note: usually the results from man-page check will be reported twice:
# once as a SUBDIRS child makefile, and once via DOC_CHECK_LIST expansion
# Note: default `make all` in the man directory caters to drivers etc.
# chosen during configure script execution. The "all-man" and "all-html"
# rules build everything documented.
check-man all-man man-man all-html html-man:
	cd $(top_builddir)/docs/man/ && $(MAKE) -f Makefile $@

man:
	cd $(top_builddir)/docs/man/ && $(MAKE) -f Makefile all

CLEANFILES = *.xml *.html *.pdf *-spellchecked docbook-xsl.css docinfo.xml.in.tmp
CLEANFILES += $(top_builddir)/INSTALL.nut $(top_builddir)/UPGRADING $(top_builddir)/NEWS $(top_builddir)/ChangeLog.adoc
CLEANFILES += $(top_builddir)/*.adoc-parsed *.adoc-parsed

# Dirs to clean
clean-local:
	$(AM_V_at)rm -rf *.chunked *.bak tmp

### TODO: general automatic dependency generation

# Prepare text files (currently a manually tracked list)
# with known presence of GitHub links to convert them from
# short <hash><number> notation into asciidoc link markup
# before rendering into HTML/PDF.
# Work around some documents that have originally included
# the asciidoc markup (use double-hash to avoid conversion).

DOCBUILD_FILTER_GITHUB_LINKS = { \
    $(SED) \
        -e 's%\(link:https*://github.com/networkupstools/[a-zA-Z0-9./-]*/[1-9][0-9]*/*\[[^]]*\)\#\([1-9][0-9]*\)%\1\#\#\2%g' \
        -e 's%\(issue\) *\#\([1-9][0-9]*\)\([^0-9]\|$$\)%link:https://github.com/networkupstools/nut/issues/\2[\1 \#\#\2]\3%g' \
        -e 's%\(PR\|pull request\) *\#\([1-9][0-9]*\)\([^0-9]\|$$\)%link:https://github.com/networkupstools/nut/pull/\2[\1 \#\#\2]\3%g' \
        -e 's%\([[ ,]\)\#\([1-9][0-9]*\)\([^0-9]\|$$\)%\1link:https://github.com/networkupstools/nut/issues/\2[\#\#\2]\3%g' \
        -e 's%\(issue\) networkupstools/\([^ ][^ ]*\)\#\([1-9][0-9]*\)\([^0-9]\|$$\)%link:https://github.com/networkupstools/\2/issues/\3[\1 \2\#\#\3]\4%g' \
        -e 's%\(PR\|pull request\) *networkupstools/\([^ ][^ ]*\)\#\([1-9][0-9]*\)\([^0-9]\|$$\)%link:https://github.com/networkupstools/\2/pull/\3[\1 \2\#\#\3]\4%g' \
        -e 's%\([[ ,]\)networkupstools/\([^ ][^ ]*\)\#\([1-9][0-9]*\)\([^0-9]\|$$\)%\1link:https://github.com/networkupstools/\2/issues/\3[\2\#\#\3]\4%g' \
        -e 's%\#\(\#[1-9][0-9]*\)%\1%g' \
; }

DOCBUILD_CONVERT_GITHUB_LINKS = { \
    echo "  DOC-ASCIIDOC-GITHUB-LINKS    Parsing GitHub link patterns $< => $@"; \
    cat "$<" | $(DOCBUILD_FILTER_GITHUB_LINKS) > "$@.tmp" \
    && mv -f "$@.tmp" "$@" \
; }

.adoc.adoc-parsed:
	@$(DOCBUILD_CONVERT_GITHUB_LINKS)

$(top_builddir)/ChangeLog:
	@echo "  DOC-CHANGELOG-GENERATE	$@" \
	 && cd $(top_builddir) && $(MAKE) $(AM_FLAGS) $(@F)

# BSD Make dislikes the path resolution here and does not always
# populate "$<", but it has a "$?" for "list of dependencies that
# are newer than the target". For more details see
# https://man.freebsd.org/cgi/man.cgi
$(top_builddir)/ChangeLog.adoc: $(top_builddir)/ChangeLog
	@INPUT="$<"; \
	 test -n "$${INPUT}" || INPUT="$?" ; \
	 test -n "$${INPUT}" && test -n "$@" && test -s "$${INPUT}" \
	 || { \
	     MSG="FAILED to resolve input or output filename with this make implementation, or input was not generated!"; \
	     echo "  DOC-CHANGELOG-ASCIIDOC	SKIP: $${MSG}" >&2; \
	     test -n "$@" && echo "$${MSG}" > "$@" ; \
	     exit ; \
	 } ; \
	 echo "  DOC-CHANGELOG-ASCIIDOC	$${INPUT} => $@" \
	 && printf "ifdef::txt[]\n== Very detailed Change Log\nendif::txt[]\n\n" > "$@.tmp" \
	 && TABCHAR="`printf '\t'`" \
	 && $(SED) \
	        -e 's,^\([0-9a-zA-Z]\),=== \1,' \
	        -e 's,/[+],/\\\\\+,g' \
	        -e 's,[+][+],\\\+\\\+,g' \
	        -e 's,^\([ '"$${TABCHAR}"'][^+]*\)\([^+/\]\)[+],\1\2\\\+,g' \
	        -e 's,^\([ '"$${TABCHAR}"'].*\)\([~|^]\),\1\\\2,g' \
	        -e 's,\[\[\([^]]*\)\]\],[\1],g' \
	        -e 's,^\(\s\s*\)\([0-9]\),\1{empty}\2,g' \
	   < "$${INPUT}" >> "$@.tmp" \
	 && mv -f "$@.tmp" "$@"

# Add other directory deps (not for local EXTRA_DIST) and generated contents
<<<<<<< HEAD
FULL_USER_MANUAL_DEPS = $(USER_MANUAL_DEPS) $(SHARED_DEPS) ../README \
	$(top_builddir)/INSTALL.nut.adoc-parsed $(top_builddir)/UPGRADING.adoc-parsed \
	../TODO.adoc ../scripts/ufw/README.adoc
=======
FULL_USER_MANUAL_DEPS = $(USER_MANUAL_DEPS) $(SHARED_DEPS) ../README.adoc \
	../INSTALL.nut ../UPGRADING ../TODO ../scripts/ufw/README
>>>>>>> 8e88bf0e
FULL_DEVELOPER_GUIDE_DEPS = $(DEVELOPER_GUIDE_DEPS) $(SHARED_DEPS) \
	../scripts/augeas/README.adoc ../TODO.adoc \
	../lib/README.adoc \
	../tools/nut-scanner/README.adoc

user-manual.html user-manual.chunked user-manual.pdf: $(FULL_USER_MANUAL_DEPS)
developer-guide.html developer-guide.chunked developer-guide.pdf: $(FULL_DEVELOPER_GUIDE_DEPS)
packager-guide.html packager-guide.chunked packager-guide.pdf: packager-guide.txt asciidoc.conf
release-notes.html release-notes.chunked release-notes.pdf: release-notes.txt $(top_builddir)/NEWS.adoc-parsed $(top_builddir)/UPGRADING.adoc-parsed asciidoc.conf
ChangeLog.html ChangeLog.chunked ChangeLog.pdf: ChangeLog.txt $(top_builddir)/ChangeLog.adoc-parsed asciidoc.conf
solaris-usb.html solaris-usb.chunked solaris-usb.pdf: solaris-usb.txt asciidoc.conf

# Note: without the "-v", asciidoc (circa 8.6.2) sometimes hangs when
# generating the chunked HTML. In this case, export the environment
# variable ASCIIDOC_VERBOSE to "-v", ie:
#   $ ASCIIDOC_VERBOSE=-v make
A2X_COMMON_OPTS = $(ASCIIDOC_VERBOSE) \
    --attribute=icons \
    --xsltproc-opts="--nonet" \
    --xsltproc-opts="--stringparam nut.localdate \"`TZ=UTC date +%Y-%m-%d`\"" \
    --xsltproc-opts="--stringparam nut.localtime \"`TZ=UTC date +%H:%M:%S`\"" \
    --xsltproc-opts="--stringparam nut.nutversion \"@PACKAGE_VERSION@\"" \
    --attribute=docinfodir="$(builddir)" \
    --attribute=iconsdir="$(srcdir)/images" \
    --attribute=badges \
    --attribute=external_title \
    --attribute=tree_version="@TREE_VERSION@" \
    --attribute=srcdir="$(abs_srcdir)" \
    --attribute=builddir="$(abs_builddir)" \
    -a toc -a numbered --destination-dir=$${A2X_OUTDIR}
# NOTE: a2x newer than 8.6.8 says "--destination-dir" is only valid for HTML.
# As of version 8.6.9 it lies, and the argument is required for our distcheck
# (and does affect PDF builds, as found during work on collision-avoidance -
# true with at least asciidoc/a2x versions 9.0.0rc2).
# For more details see issues https://github.com/asciidoc/asciidoc/issues/44
# and https://github.com/networkupstools/nut/pull/281 (in short, attempts
# to "fix" this warning broke NUT build). If this is to be retried later, see
# https://github.com/networkupstools/nut/pull/281/commits/fe17861c4ea12679b3ebfefa8a6d692d79d99f2d
# and do not forget to fix up docs/man/Makefile.am too ;)

# NOTE: a2x tends to copy some files into its working area, preserving original
# permissions. If those files are read-only in origin (e.g. packaged stylesheet
# or our resources coming from EXTRA_DIST) the next a2x can not overwrite it.
# Also note that such hoarding of files has potential to break parallel builds
# (or cause them to produce undefined results if some bad timing happens).
# As a brutal workaround for the former problem, we chmod. For second one we
# might try magic with .SEQUENTIAL recipe hints, but that is gmake-dependent.

# Note that empirically it treats "destination-dir" as the source root for
# PDF generation (even though it claims the argument is ignored for non-HTML
# targets) so we have to provide the "images/" in this case. ONLY for PDF!

# Note we only remove the original target (if present), if it is a directory -
# e.g. created by "html-chunked" targets.
DOCBUILD_BEGIN = { \
    if test -n "$${A2X_OUTDIR}" && test "$${A2X_OUTDIR}" != '.' ; then \
        rm -rf "./$${A2X_OUTDIR}" || true ; \
        test -d "$@" && rm -rf "$@" || true ; \
        $(MKDIR_P) "./$${A2X_OUTDIR}" || exit ; \
        case "$${A2X_OUTDIR}" in \
            tmp/pdf.*) ln -s ../../images "./$${A2X_OUTDIR}" ;; \
        esac; \
    else A2X_OUTDIR='.' ; fi; \
    if test -s "${builddir}/docbook-xsl.css" \
    && test -r "${builddir}/docbook-xsl.css" \
    && ! test -w "${builddir}/docbook-xsl.css" \
    ; then chmod u+w "${builddir}/docbook-xsl.css" ; fi ; \
    chmod -R u+w "./$${A2X_OUTDIR}" || true; \
}

# When moving "*" hope a2x did not make any "hidden" files
# like ".*" that would be required for resulting documents.
# Leave the "images/" dir there, though.
# Otherwise, we would have to `find` them all.
DOCBUILD_END = { \
    if test -n "$${A2X_OUTDIR}" && test "$${A2X_OUTDIR}" != '.' ; then \
        chmod -R u+w "./$${A2X_OUTDIR}" || true; \
        test -d "$@" && rm -rf "$@" || true ; \
        mv -f "./$${A2X_OUTDIR}/$(@F)" ./ || exit ; \
        mv -f "./$${A2X_OUTDIR}/"*.* ./ 2>/dev/null || true ; \
        rm -rf "./$${A2X_OUTDIR}" ; \
    fi ; \
}

# PORTABILITY NOTE: POSIX Make forbids the suffix rule definitions with
# prerequisites like done below, and GNU Make of some versions complains;
# https://www.gnu.org/software/make/manual/html_node/Error-Messages.html
# says the prerequisites were ignored while a suffix rule was created;
# eventually the POSIX stance would be taken to define a rule for a weird
# verbatim target file name with prerequisites:
# ../docs/Makefile:936: warning: ignoring prerequisites on suffix rule definition
# Changes from ".txt.pdf: docinfo.xml" to "*.pdf: docinfo.xml" = ".txt.pdf:"
# as done below may be pointless in the end (with regard to a portable way
# to trigger builds by a changed dependency), but at least predictable and
# not toxic.
*.html: common.xsl xhtml.xsl
.txt.html:
	@A2X_OUTDIR="tmp/html-single.$(@F).$$$$" ; \
	 echo "  DOC-HTML Generating $@"; \
	 $(DOCBUILD_BEGIN) ; RES=0; \
	 $(A2X) $(A2X_COMMON_OPTS) --attribute=xhtml11_format --format=xhtml --xsl-file=$(srcdir)/xhtml.xsl $< || RES=$$? ; \
	 $(DOCBUILD_END) ; exit $$RES

*.chunked: common.xsl chunked.xsl
.txt.chunked:
	@A2X_OUTDIR="tmp/html-chunked.$(@F).$$$$" ; \
	 echo "  DOC-HTML-CHUNKED Generating $@"; \
	 $(DOCBUILD_BEGIN) ; RES=0; \
	 $(A2X) $(A2X_COMMON_OPTS) --attribute=chunked_format --format=chunked --xsl-file=$(srcdir)/chunked.xsl $< || RES=$$? ; \
	 $(DOCBUILD_END) ; exit $$RES

# Note: non-HTML a2x modes may ignore the destination directory
*.pdf: docinfo.xml
.txt.pdf:
	@A2X_OUTDIR="tmp/pdf.$(@F).$$$$" ; \
	 echo "  DOC-PDF  Generating $@"; \
	 $(DOCBUILD_BEGIN) ; RES=0; \
	 $(A2X) $(A2X_COMMON_OPTS) --attribute=pdf_format --format=pdf -a docinfo1 $< || RES=$$? ; \
	 $(DOCBUILD_END) ; exit $$RES

if HAVE_ASPELL
<<<<<<< HEAD
=======
# FIXME: also check ../{NEWS,README.adoc,UPGRADING}+other dirs
>>>>>>> 8e88bf0e
# Non-interactively spell check all documentation source files.
# This is useful for Buildbot and automated QA processing
# FIXME: how to present output (std{out,err}, single file or per target)?
# NOTE: ../ChangeLog is nowadays generated from commit messages, so
# its spelling (or errors in that) are not fixable and thus irrelevant.
# Similarly for the ../INSTALL file that is prepared by autoconf and not
# tracked as a source file by NUT Git repository.
SPELLCHECK_SRC = $(ALL_TXT_SRC) ../README ../NEWS.adoc \
	../INSTALL.nut.adoc ../UPGRADING.adoc \
	../TODO.adoc ../scripts/ufw/README.adoc \
	../scripts/augeas/README.adoc ../lib/README.adoc \
	../tools/nut-scanner/README.adoc \
	../AUTHORS ../COPYING ../LICENSE-GPL2 ../LICENSE-GPL3 ../LICENSE-DCO

# Directory SPELLCHECK_SRC files are relative to. Overriden by other Makefiles.
SPELLCHECK_DIR = $(srcdir)

# Note: de-facto our documentation is beyond ASCII (at least in names of
# international committers). The grep tests below look if the aspell output
# contained something other than the OK lines (tagged with asterisk) and
# aspell's version (tagged with @) and if it did - those lines must be the
# spellcheck complaints. Empty OUT is ok.
# We also must indent the input, because certain piped-in characters are
# interpreted as commands, and seems this feature can not be turned off.
# See also http://aspell.net/man-html/Through-A-Pipe.html
# TODO: Is "grep -a" or "grep -b" (treat input as ascii/bin) portable enough?
# Set SPELLCHECK_ERROR_FATAL=no if there are some unavoidable issues
# due to spellchecking, to temporarily not fail builds due to this.
# For Travis CI in particular, see ci_build.sh in NUT codebase root.
SPELLCHECK_ERROR_FATAL = yes
SPELLCHECK_ENV_DEBUG = no
ASPELL_NUT_COMMON_ARGS = -p $(abs_srcdir)/$(NUT_SPELL_DICT)
ASPELL_NUT_COMMON_ARGS += -d en --lang=en --ignore-accents
ASPELL_NUT_COMMON_ARGS += --encoding=utf-8
ASPELL_ENV_LANG = en.UTF-8
ASPELL_OUT_NOTERRORS = (^[ \t]*[\*\@]|^$$)

# WARNING: The percent wildcard is a GNU extension; otherwise we need
# a ".txt.txt-spellchecked" type of rule and files like "README" all
# renamed to *.txt, or lots of rules for files without the extensions
# Other Makefiles have a relatively simple life, dealing with just a
# few texts and name/extension patterns in their directories.
#?#.txt.txt-spellchecked: Makefile.am $(abs_srcdir)/$(NUT_SPELL_DICT)
#%-spellchecked: % Makefile.am $(abs_srcdir)/$(NUT_SPELL_DICT)
#*-spellchecked */*-spellchecked: $(@:-spellchecked=) $(top_srcdir)/docs/Makefile.am $(abs_srcdir)/$(NUT_SPELL_DICT)
# NOTE: This portable  rule RELIES on just one SPELLCHECK_SRC defined
# at a time, with an outer Makefile caller ensuring the looping:
$(SPELLCHECK_DIR)/$(SPELLCHECK_SRC_ONE)-spellchecked: $(SPELLCHECK_DIR)/$(SPELLCHECK_SRC_ONE) $(abs_top_srcdir)/docs/Makefile.am $(abs_srcdir)/$(NUT_SPELL_DICT)
	@LANG=C; LC_ALL=C; export LANG; export LC_ALL; \
	 rm -f "$@" || true ; \
	 echo "  ASPELL   Spell checking on $(SPELLCHECK_DIR)/$(SPELLCHECK_SRC_ONE)"; \
	 OUT="`(sed 's,^\(.*\)$$, \1,' | $(ASPELL) -a -t $(ASPELL_NUT_COMMON_ARGS) 2>&1) < "$(SPELLCHECK_DIR)/$(SPELLCHECK_SRC_ONE)"`" \
		&& { if test -n "$$OUT" ; then OUT="`echo "$$OUT" | $(EGREP) -b -v '$(ASPELL_OUT_NOTERRORS)' `" ; fi; \
		     test -z "$$OUT" ; } \
		|| { RES=$$? ; \
		     echo "FAILED : Aspell reported errors here:" >&2 \
		     && echo "----- vvv" >&2 \
		     && echo "$$OUT" >&2 \
		     && echo "----- ^^^" >&2 ; \
		     exit $$RES; } ; \
	 touch "$@"

spellcheck: 
	@if test "$(SPELLCHECK_ENV_DEBUG)" != no ; then \
		echo "ASPELL DEBUG : information about the setup follows:"; \
		LANG=$(ASPELL_ENV_LANG); LC_ALL=$(ASPELL_ENV_LANG); export LANG; export LC_ALL; \
		$(ASPELL) --help || true; \
		dpkg -l |grep -i aspell || true ; \
		echo "ASPELL automatic execution line is : ( sed 's,^\(.*\)$$, \1,' < docfile.txt | $(ASPELL) -a -t $(ASPELL_NUT_COMMON_ARGS) | $(EGREP) -b -v '$(ASPELL_OUT_NOTERRORS)' )" ; \
		echo "ASPELL proceeding to spellchecking job..."; \
	 else true; fi
	@FAILED="" ; LANG=C; LC_ALL=C; export LANG; export LC_ALL; \
	 for docsrc in $(SPELLCHECK_SRC); do \
		if test "$(SPELLCHECK_ENV_DEBUG)" != no ; then \
			echo "ASPELL MAKEFILE DEBUG: Will see from `pwd` if '$(SPELLCHECK_DIR)/$${docsrc}-spellchecked' is up to date" >&2; \
		else true ; fi ; \
		$(MAKE) -s -f "$(abs_top_builddir)/docs/Makefile" SPELLCHECK_SRC_ONE="$${docsrc}" SPELLCHECK_DIR="$(SPELLCHECK_DIR)" "$(SPELLCHECK_DIR)/$${docsrc}-spellchecked" \
		|| FAILED="$$FAILED $(SPELLCHECK_DIR)/$$docsrc"; \
	 done ; \
	 if test -n "$$FAILED" ; then \
		echo "=====================================================================" ; \
		echo "FAILED automatic spellcheck for the following sources (relative to `pwd`): $$FAILED" ; \
		echo "=====================================================================" ; \
		echo "Please 'cd $(abs_top_builddir) && make spellcheck-interactive'"; \
		echo "to either fix document sources or update the dictionary of accepted"; \
		echo "words and spellings listed in the '$(NUT_SPELL_DICT)' file there."; \
		echo "Either way, please follow up by posting a pull request or a patch"; \
		echo "to integrate your fixes into the common NUT codebase."; \
		echo "=====================================================================" ; \
		test x"$(SPELLCHECK_ERROR_FATAL)" = xno || exit 1; \
		echo "NOTE: SPELLCHECK_ERROR_FATAL == no so this make does not break the build!"; \
		echo "=====================================================================" ; \
	 fi >&2 ; exit 0

# Interactively spell check all documentation source files below (so a human
# can edit the documentation errors and/or add words to custom dictionary).
# Note that here we do not restrain reported issues, so this might catch more
# than the automated test above.
spellcheck-sortdict: $(abs_builddir)/$(NUT_SPELL_DICT).sorted

# Note that the source file may be not overwritable (distcheck, cdrom, ...),
# so we'd ignore that failure. But the practical use-case is a developer's
# in-tree workspace, so we want the working copy of the dictionary fixed up
# for easy `git diff`ing if possible.
# Note also that "$(<F)" is not POSIX portable, so we spell out the name var :(
$(abs_builddir)/$(NUT_SPELL_DICT).sorted: $(abs_srcdir)/$(NUT_SPELL_DICT)
	@cp -pf $(abs_srcdir)/$(NUT_SPELL_DICT) $(abs_builddir)/$(NUT_SPELL_DICT).bak-pre-sorting
	@LANG=$(ASPELL_ENV_LANG); LC_ALL=$(ASPELL_ENV_LANG); export LANG; export LC_ALL; ( \
	    WORDLIST="`tail -n +2 < "$<" | sort | uniq`"; \
	    WORDCOUNT="`echo "$$WORDLIST" | wc -l`"; \
	    head -1 < "$<" | while read P L C E ; do echo "$$P $$L $$WORDCOUNT $$E"; break; done ; \
	    echo "$$WORDLIST"; \
	 ) > "$@"
	@cp -f "$@" "$(abs_builddir)/$(NUT_SPELL_DICT)"
	@if [ "$(abs_builddir)" != "$(abs_srcdir)" ] ; then \
	    cp -f "$@" "$<" || true ; \
	    cp -f "$(abs_builddir)/$(NUT_SPELL_DICT).bak-pre-sorting" "$(abs_srcdir)/" || true ; \
	 fi

DISTCLEANFILES = $(NUT_SPELL_DICT).bak-pre-sorting .$(NUT_SPELL_DICT).sorted $(NUT_SPELL_DICT).sorted

spellcheck-interactive: 
	@FAILED="" ; for docsrc in $(SPELLCHECK_SRC); do \
		echo "Spell checking on $(SPELLCHECK_DIR)/$$docsrc"; \
		LANG=$(ASPELL_ENV_LANG) LC_ALL=$(ASPELL_ENV_LANG) $(ASPELL) check $(ASPELL_NUT_COMMON_ARGS) $(SPELLCHECK_DIR)/$$docsrc || \
			FAILED="$$FAILED $(SPELLCHECK_DIR)/$$docsrc"; \
	done ; \
	if test -n "$$FAILED" ; then \
		echo "FAILED interactive spellcheck for the following sources (relative to `pwd`): $$FAILED" >&2 ; \
		exit 1; \
	fi ; exit 0
	$(MAKE) spellcheck-sortdict
	@echo "------------------------------------------------------------------------"; \
	 echo "Custom dictionary file $(NUT_SPELL_DICT) may have been updated now."; \
	 echo "Use 'git add -p docs/$(NUT_SPELL_DICT) && git checkout -- docs/$(NUT_SPELL_DICT) && make spellcheck-sortdict && git add -p docs/$(NUT_SPELL_DICT)'"; \
	 echo "to review changes (please DO NOT REMOVE LINES that aspell chose to drop,"; \
	 echo "because other systems might not know these words in their system dictionaries)"; \
	 echo "------------------------------------------------------------------------"
else !HAVE_ASPELL
# This rule woulf probably just fail; normally with no ASPELL there are no callers for it
*/*-spellchecked *-spellchecked: Makefile.am $(abs_srcdir)/$(NUT_SPELL_DICT)
	@echo "  SKIP-ASPELL   $@ : Documentation spell check not available since 'aspell' was not found." >&2
spellcheck:
	@echo "Documentation spell check not available since 'aspell' was not found."
spellcheck-interactive:
	@echo "Documentation spell check not available since 'aspell' was not found."
endif !HAVE_ASPELL

.PHONY: html html-chunked html-single pdf man<|MERGE_RESOLUTION|>--- conflicted
+++ resolved
@@ -216,14 +216,11 @@
 	 && mv -f "$@.tmp" "$@"
 
 # Add other directory deps (not for local EXTRA_DIST) and generated contents
-<<<<<<< HEAD
-FULL_USER_MANUAL_DEPS = $(USER_MANUAL_DEPS) $(SHARED_DEPS) ../README \
-	$(top_builddir)/INSTALL.nut.adoc-parsed $(top_builddir)/UPGRADING.adoc-parsed \
+FULL_USER_MANUAL_DEPS = $(USER_MANUAL_DEPS) $(SHARED_DEPS) \
+	$(top_builddir)/README.adoc-parsed \
+	$(top_builddir)/INSTALL.nut.adoc-parsed \
+	$(top_builddir)/UPGRADING.adoc-parsed \
 	../TODO.adoc ../scripts/ufw/README.adoc
-=======
-FULL_USER_MANUAL_DEPS = $(USER_MANUAL_DEPS) $(SHARED_DEPS) ../README.adoc \
-	../INSTALL.nut ../UPGRADING ../TODO ../scripts/ufw/README
->>>>>>> 8e88bf0e
 FULL_DEVELOPER_GUIDE_DEPS = $(DEVELOPER_GUIDE_DEPS) $(SHARED_DEPS) \
 	../scripts/augeas/README.adoc ../TODO.adoc \
 	../lib/README.adoc \
@@ -345,10 +342,6 @@
 	 $(DOCBUILD_END) ; exit $$RES
 
 if HAVE_ASPELL
-<<<<<<< HEAD
-=======
-# FIXME: also check ../{NEWS,README.adoc,UPGRADING}+other dirs
->>>>>>> 8e88bf0e
 # Non-interactively spell check all documentation source files.
 # This is useful for Buildbot and automated QA processing
 # FIXME: how to present output (std{out,err}, single file or per target)?
@@ -356,7 +349,8 @@
 # its spelling (or errors in that) are not fixable and thus irrelevant.
 # Similarly for the ../INSTALL file that is prepared by autoconf and not
 # tracked as a source file by NUT Git repository.
-SPELLCHECK_SRC = $(ALL_TXT_SRC) ../README ../NEWS.adoc \
+SPELLCHECK_SRC = $(ALL_TXT_SRC) \
+	../README.adoc ../NEWS.adoc \
 	../INSTALL.nut.adoc ../UPGRADING.adoc \
 	../TODO.adoc ../scripts/ufw/README.adoc \
 	../scripts/augeas/README.adoc ../lib/README.adoc \
