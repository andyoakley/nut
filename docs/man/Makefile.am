# Network UPS Tools: man
#

# Notes:
# - sources (.txt) and groff formats are both distributed,
# - only sources are versioned ; groff files are generated at worst
#   during 'make dist' (while preparing a release tarball)
# - HTML files are built upon request, if AsciiDoc is available,
# - groff update will only happen if AsciiDoc is available too,
# - all this can probably (and hopefully) be improved, but I've not
#   found a way to do pattern replacement on the fly for target deps!
#   FIXME: investigate an autogen.sh hook
# - Ref: http://www.gnu.org/software/hello/manual/automake/Man-pages.html
# - WITH_MANS can be enabled if either we are building man-pages, or if
#   the --with-doc=man=auto detected an inability to build the man-pages
#   but enabled the DOC_INSTALL_DISTED_MANS toggle so we deliver disted
#   files from source tree

# Is "egrep == grep -E" always valid? (maybe all a job for configure.ac)
#EGREP = egrep
EGREP = grep -E

# Base configuration and client manpages, always installed
SRC_CONF_PAGES = \
	nut.conf.txt \
	ups.conf.txt \
	upsd.conf.txt \
	upsd.users.txt \
	upsmon.conf.txt \
	upssched.conf.txt

if WITH_MANS
MAN_CONF_PAGES = \
	nut.conf.5 \
	ups.conf.5 \
	upsd.conf.5 \
	upsd.users.5 \
	upsmon.conf.5 \
	upssched.conf.5
endif WITH_MANS

man5_MANS = $(MAN_CONF_PAGES)

HTML_CONF_MANS = \
	nut.conf.html \
	ups.conf.html \
	upsd.conf.html \
	upsd.users.html \
	upsmon.conf.html \
	upssched.conf.html

# NOTE: Currently SRC_DRIVERTOOL_PAGES are a separate list to generate
# a linkman-drivertool-names.txt file, but historically remain part of
# MAN/HTML_CLIENT_PAGES in the bigger picture.
SRC_DRIVERTOOL_PAGES = \
	nut-driver-enumerator.txt \
	upsdrvctl.txt \
	upsdrvsvcctl.txt

SRC_CLIENT_PAGES = \
	$(SRC_DRIVERTOOL_PAGES) \
	nutupsdrv.txt \
	upsc.txt \
	upscmd.txt \
	upsd.txt \
	upslog.txt \
	upsmon.txt \
	upsrw.txt \
	upssched.txt

if WITH_MANS
MAN_CLIENT_PAGES = \
	nutupsdrv.8 \
	nut-driver-enumerator.8 \
	upsc.8 \
	upscmd.8 \
	upsd.8 \
	upsdrvctl.8 \
	upsdrvsvcctl.8 \
	upslog.8 \
	upsmon.8 \
	upsrw.8 \
	upssched.8
endif WITH_MANS

man8_MANS = $(MAN_CLIENT_PAGES)

HTML_CLIENT_MANS = \
	nutupsdrv.html \
	nut-driver-enumerator.html \
	upsc.html \
	upscmd.html \
	upsd.html \
	upsdrvctl.html \
	upsdrvsvcctl.html \
	upslog.html \
	upsmon.html \
	upsrw.html \
	upssched.html

SRC_TOOL_PAGES = nut-scanner.txt nut-recorder.txt nutconf.txt

if WITH_MANS
<<<<<<< HEAD
MAN_TOOL_PAGES = nut-scanner.8 nut-recorder.8 nutconf.8
endif
=======
MAN_TOOL_PAGES = nut-scanner.8 nut-recorder.8
endif WITH_MANS
>>>>>>> 4ba352d8

man8_MANS += $(MAN_TOOL_PAGES)

HTML_TOOL_MANS = nut-scanner.html nut-recorder.html nutconf.html

# CGI (--with-cgi) related manpages
SRC_CGI_PAGES = \
	hosts.conf.txt \
	upsset.conf.txt \
	upsstats.html.txt \
	upsset.cgi.txt \
	upsstats.cgi.txt \
	upsimage.cgi.txt

if WITH_MANS
MAN5_CGI_PAGES = \
	hosts.conf.5 \
	upsset.conf.5 \
	upsstats.html.5

MAN8_CGI_PAGES = \
	upsset.cgi.8 \
	upsstats.cgi.8 \
	upsimage.cgi.8
endif WITH_MANS

if WITH_CGI
man5_MANS += $(MAN5_CGI_PAGES)
man8_MANS += $(MAN8_CGI_PAGES)
endif WITH_CGI

HTML_CGI_MANS = \
	hosts.conf.html \
	upsset.conf.html \
	upsstats.html.html \
	upsset.cgi.html \
	upsstats.cgi.html \
	upsimage.cgi.html


# Development (--with-dev) related manpages
SRC_DEV_PAGES = \
	upsclient.txt \
	upscli_add_host_cert.txt \
	upscli_cleanup.txt \
	upscli_connect.txt \
	upscli_disconnect.txt \
	upscli_fd.txt \
	upscli_get.txt \
	upscli_init.txt \
	upscli_list_next.txt \
	upscli_list_start.txt \
	upscli_readline.txt \
	upscli_sendline.txt \
	upscli_splitaddr.txt \
	upscli_splitname.txt \
	upscli_ssl.txt \
	upscli_strerror.txt \
	upscli_upserror.txt \
	libnutclient.txt \
	libnutclient_commands.txt \
	libnutclient_devices.txt \
	libnutclient_general.txt \
	libnutclient_misc.txt \
	libnutclient_tcp.txt \
	libnutclient_variables.txt \
	nutscan.txt \
	nutscan_scan_snmp.txt \
	nutscan_scan_usb.txt \
	nutscan_scan_xml_http_range.txt \
	nutscan_scan_nut.txt \
	nutscan_scan_avahi.txt \
	nutscan_scan_ipmi.txt \
	nutscan_scan_eaton_serial.txt \
	nutscan_display_sanity_check.txt \
	nutscan_display_sanity_check_serial.txt \
	nutscan_display_ups_conf_with_sanity_check.txt \
	nutscan_display_ups_conf.txt \
	nutscan_display_parsable.txt \
	nutscan_cidr_to_ip.txt \
	nutscan_new_device.txt \
	nutscan_free_device.txt \
	nutscan_add_option_to_device.txt \
	nutscan_add_device_to_device.txt \
	nutscan_init.txt \
	nutscan_get_serial_ports_list.txt \
	libupsclient-config.txt \
	sockdebug.txt \
	skel.txt

if WITH_MANS
# NOTE: nutclient_*.3 has no source counterpart (libnutclient_*.txt)

LIBNUTCLIENT_MISC_DEPS= \
	nutclient_authenticate.3 \
	nutclient_logout.3 \
	nutclient_device_login.3 \
	nutclient_get_device_num_logins.3 \
	nutclient_device_master.3 \
	nutclient_device_forced_shutdown.3

$(LIBNUTCLIENT_MISC_DEPS): libnutclient_misc.3
	touch $@

LIBNUTCLIENT_TCP_DEPS= \
	nutclient_tcp_create_client.3 \
	nutclient_tcp_disconnect.3 \
	nutclient_tcp_get_timeout.3 \
	nutclient_tcp_is_connected.3 \
	nutclient_tcp_reconnect.3 \
	nutclient_tcp_set_timeout.3

$(LIBNUTCLIENT_TCP_DEPS): libnutclient_tcp.3
	touch $@

LIBNUTCLIENT_GENERAL_DEPS= \
	nutclient_destroy.3

$(LIBNUTCLIENT_GENERAL_DEPS): libnutclient_general.3
	touch $@

LIBNUTCLIENT_VARIABLES_DEPS= \
	nutclient_get_device_rw_variables.3 \
	nutclient_get_device_variable_description.3 \
	nutclient_get_device_variables.3 \
	nutclient_get_device_variable_values.3 \
	nutclient_has_device_variable.3 \
	nutclient_set_device_variable_value.3 \
	nutclient_set_device_variable_values.3

$(LIBNUTCLIENT_VARIABLES_DEPS): libnutclient_variables.3
	touch $@

LIBNUTCLIENT_COMMANDS_DEPS= \
	nutclient_execute_device_command.3 \
	nutclient_get_device_command_description.3 \
	nutclient_get_device_commands.3 \
	nutclient_has_device_command.3

$(LIBNUTCLIENT_COMMANDS_DEPS): libnutclient_commands.3
	touch $@

LIBNUTCLIENT_DEVICES_DEPS= \
	nutclient_get_device_description.3 \
	nutclient_get_devices.3 \
	nutclient_has_device.3

$(LIBNUTCLIENT_DEVICES_DEPS): libnutclient_devices.3
	touch $@

MAN3_DEV_PAGES = \
	upsclient.3 \
	upscli_add_host_cert.3 \
	upscli_cleanup.3 \
	upscli_connect.3 \
	upscli_disconnect.3 \
	upscli_fd.3 \
	upscli_get.3 \
	upscli_init.3 \
	upscli_list_next.3 \
	upscli_list_start.3 \
	upscli_readline.3 \
	upscli_readline_timeout.3 \
	upscli_sendline.3 \
	upscli_sendline_timeout.3 \
	upscli_splitaddr.3 \
	upscli_splitname.3 \
	upscli_ssl.3 \
	upscli_strerror.3 \
	upscli_upserror.3 \
	libnutclient.3 \
	libnutclient_commands.3 \
	$(LIBNUTCLIENT_COMMANDS_DEPS) \
	libnutclient_devices.3 \
	$(LIBNUTCLIENT_DEVICES_DEPS) \
	libnutclient_general.3 \
	$(LIBNUTCLIENT_GENERAL_DEPS) \
	libnutclient_misc.3 \
	$(LIBNUTCLIENT_MISC_DEPS) \
	libnutclient_tcp.3 \
	$(LIBNUTCLIENT_TCP_DEPS) \
	libnutclient_variables.3 \
	$(LIBNUTCLIENT_VARIABLES_DEPS) \
	nutscan.3 \
	nutscan_scan_snmp.3 \
	nutscan_scan_usb.3 \
	nutscan_scan_xml_http_range.3 \
	nutscan_scan_nut.3 \
	nutscan_scan_avahi.3 \
	nutscan_scan_ipmi.3 \
	nutscan_scan_eaton_serial.3 \
	nutscan_display_sanity_check.3 \
	nutscan_display_sanity_check_serial.3 \
	nutscan_display_ups_conf_with_sanity_check.3 \
	nutscan_display_ups_conf.3 \
	nutscan_display_parsable.3 \
	nutscan_cidr_to_ip.3 \
	nutscan_new_device.3 \
	nutscan_free_device.3 \
	nutscan_add_option_to_device.3 \
	nutscan_add_device_to_device.3 \
	nutscan_get_serial_ports_list.3 \
	nutscan_init.3

upscli_readline_timeout.3: upscli_readline.3
	touch $@

upscli_sendline_timeout.3: upscli_sendline.3
	touch $@

MAN1_DEV_PAGES = \
	libupsclient-config.1

MAN8_DEV_PAGES = \
	sockdebug.8
endif WITH_MANS

if WITH_DEV
man3_MANS = $(MAN3_DEV_PAGES)
man8_MANS += $(MAN8_DEV_PAGES)

if !WITH_PKG_CONFIG
man1_MANS = $(MAN1_DEV_PAGES)
endif !WITH_PKG_CONFIG

endif WITH_DEV

HTML_DEV_MANS = \
	upsclient.html \
	upscli_add_host_cert.html \
	upscli_cleanup.html \
	upscli_connect.html \
	upscli_disconnect.html \
	upscli_fd.html \
	upscli_get.html \
	upscli_init.html \
	upscli_list_next.html \
	upscli_list_start.html \
	upscli_readline.html \
	upscli_sendline.html \
	upscli_splitaddr.html \
	upscli_splitname.html \
	upscli_ssl.html \
	upscli_strerror.html \
	upscli_upserror.html \
	libnutclient.html \
	libnutclient_commands.html \
	libnutclient_devices.html \
	libnutclient_general.html \
	libnutclient_misc.html \
	libnutclient_tcp.html \
	libnutclient_variables.html \
	nutscan.html \
	nutscan_scan_snmp.html \
	nutscan_scan_usb.html \
	nutscan_scan_xml_http_range.html \
	nutscan_scan_nut.html \
	nutscan_scan_avahi.html \
	nutscan_scan_ipmi.html \
	nutscan_scan_eaton_serial.html \
	nutscan_display_sanity_check.html \
	nutscan_display_sanity_check_serial.html \
	nutscan_display_ups_conf_with_sanity_check.html \
	nutscan_display_ups_conf.html \
	nutscan_display_parsable.html \
	nutscan_cidr_to_ip.html \
	nutscan_new_device.html \
	nutscan_free_device.html \
	nutscan_add_option_to_device.html \
	nutscan_add_device_to_device.html \
	nutscan_get_serial_ports_list.html \
	nutscan_init.html \
	libupsclient-config.html \
	sockdebug.html \
	skel.html


# Drivers related manpages

# If (--with-drivers=...) then we only build specific documents, however
# still do track (and EXTRA_DIST, and spellcheck) all available sources.
if SOME_DRIVERS
man8_MANS += $(DRIVER_MAN_LIST)
endif

# (--with-serial)
SRC_SERIAL_PAGES = \
	al175.txt	\
	apcsmart.txt	\
	apcsmart-old.txt	\
	bcmxcp.txt 	\
	belkin.txt 	\
	belkinunv.txt	\
	bestfortress.txt	\
	bestuferrups.txt	\
	bestups.txt 	\
	bestfcom.txt	\
	blazer-common.txt	\
	blazer_ser.txt	\
	clone.txt \
	dummy-ups.txt	\
	etapro.txt	\
	everups.txt	\
	gamatronic.txt	\
	genericups.txt	\
	isbmex.txt	\
	ivtscd.txt	\
	liebert.txt	\
	liebert-esp2.txt	\
	masterguard.txt	\
	metasys.txt	\
	mge-shut.txt	\
	mge-utalk.txt	\
	oneac.txt		\
	microdowell.txt	\
	microsol-apc.txt	\
	nutdrv_siemens_sitop.txt	\
	optiups.txt	\
	powercom.txt 	\
	powerpanel.txt	\
	rhino.txt		\
	riello_ser.txt	\
	sms_ser.txt \
	safenet.txt	\
	solis.txt		\
	tripplite.txt	\
	tripplitesu.txt	\
	upscode2.txt	\
	victronups.txt	\
	apcupsd-ups.txt

if ! SOME_DRIVERS
if WITH_MANS
MAN_SERIAL_PAGES = \
	al175.8	\
	apcsmart.8	\
	apcsmart-old.8	\
	bcmxcp.8 	\
	belkin.8 	\
	belkinunv.8	\
	bestfortress.8	\
	bestuferrups.8	\
	bestups.8 	\
	bestfcom.8	\
	blazer_ser.8	\
	clone.8 \
	dummy-ups.8	\
	etapro.8	\
	everups.8	\
	gamatronic.8	\
	genericups.8	\
	isbmex.8	\
	ivtscd.8	\
	liebert.8	\
	liebert-esp2.8	\
	masterguard.8	\
	metasys.8	\
	mge-shut.8	\
	mge-utalk.8	\
	oneac.8		\
	microdowell.8	\
	microsol-apc.8	\
	nutdrv_siemens_sitop.8	\
	optiups.8	\
	powercom.8 	\
	powerpanel.8	\
	rhino.8		\
	riello_ser.8	\
	sms_ser.8 \
	safenet.8	\
	solis.8		\
	tripplite.8	\
	tripplitesu.8	\
	upscode2.8	\
	victronups.8	\
	apcupsd-ups.8
endif WITH_MANS

if WITH_SERIAL
man8_MANS +=  $(MAN_SERIAL_PAGES)
endif WITH_SERIAL

HTML_SERIAL_MANS = \
	al175.html	\
	apcsmart.html	\
	apcsmart-old.html	\
	bcmxcp.html 	\
	belkin.html 	\
	belkinunv.html	\
	bestfortress.html	\
	bestuferrups.html	\
	bestups.html 	\
	bestfcom.html	\
	blazer_ser.html	\
	clone.html \
	dummy-ups.html	\
	etapro.html	\
	everups.html	\
	gamatronic.html	\
	genericups.html	\
	isbmex.html	\
	ivtscd.html	\
	liebert.html	\
	liebert-esp2.html	\
	masterguard.html	\
	metasys.html	\
	mge-shut.html	\
	mge-utalk.html	\
	oneac.html		\
	microdowell.html	\
	microsol-apc.html	\
	nutdrv_siemens_sitop.html	\
	optiups.html	\
	powercom.html 	\
	powerpanel.html	\
	rhino.html		\
	riello_ser.html	\
	sms_ser.html \
	safenet.html	\
	solis.html		\
	tripplite.html	\
	tripplitesu.html	\
	upscode2.html	\
	victronups.html	\
	apcupsd-ups.html
endif ! SOME_DRIVERS

# (--with-snmp)
SRC_SNMP_PAGES = snmp-ups.txt
if ! SOME_DRIVERS
if WITH_MANS
MAN_SNMP_PAGES = snmp-ups.8
endif WITH_MANS

if WITH_SNMP
man8_MANS += $(MAN_SNMP_PAGES)
endif WITH_SNMP

HTML_SNMP_MANS = snmp-ups.html
endif ! SOME_DRIVERS

# (--with-usb)
SRC_USB_LIBUSB_PAGES = \
	bcmxcp_usb.txt \
	blazer-common.txt	\
	blazer_usb.txt	\
	nutdrv_atcl_usb.txt \
	nut_usb_addvars.txt \
	richcomm_usb.txt \
	riello_usb.txt	\
	tripplite_usb.txt \
	usbhid-ups.txt

if ! SOME_DRIVERS
# NOTE: nut_usb_addvars and blazer-common are not standalone man pages
if WITH_MANS
MAN_USB_LIBUSB_PAGES = \
	bcmxcp_usb.8 \
	blazer_usb.8 \
	nutdrv_atcl_usb.8 \
	richcomm_usb.8 \
	riello_usb.8	\
	tripplite_usb.8 \
	usbhid-ups.8
endif WITH_MANS

if WITH_USB
man8_MANS += $(MAN_USB_LIBUSB_PAGES)
endif WITH_USB

HTML_USB_LIBUSB_MANS = \
	bcmxcp_usb.html \
	blazer_usb.html	\
	nutdrv_atcl_usb.html \
	richcomm_usb.html \
	riello_usb.html	\
	tripplite_usb.html \
	usbhid-ups.html
endif ! SOME_DRIVERS

# (--with-serial / --with-usb)
SRC_SERIAL_USB_PAGES = \
	nutdrv_qx.txt

if ! SOME_DRIVERS
if WITH_MANS
MAN_SERIAL_USB_PAGES = \
	nutdrv_qx.8
endif WITH_MANS

if WITH_SERIAL
man8_MANS += $(MAN_SERIAL_USB_PAGES)
else !WITH_SERIAL
if WITH_USB
man8_MANS += $(MAN_SERIAL_USB_PAGES)
endif WITH_USB
endif !WITH_SERIAL

HTML_SERIAL_USB_MANS = \
	nutdrv_qx.html
endif ! SOME_DRIVERS

# (--with-neon)
SRC_NETXML_PAGES = netxml-ups.txt
if ! SOME_DRIVERS
if WITH_MANS
MAN_NETXML_PAGES = netxml-ups.8
endif WITH_MANS

if WITH_NEON
man8_MANS += $(MAN_NETXML_PAGES)
endif WITH_NEON

HTML_NETXML_MANS = netxml-ups.html
endif ! SOME_DRIVERS

# (--with-powerman)
SRC_POWERMAN_PAGES = powerman-pdu.txt
if ! SOME_DRIVERS
if WITH_MANS
MAN_POWERMAN_PAGES = powerman-pdu.8
endif WITH_MANS

if WITH_LIBPOWERMAN
man8_MANS += $(MAN_POWERMAN_PAGES)
endif WITH_LIBPOWERMAN

HTML_POWERMAN_MANS = powerman-pdu.html
endif ! SOME_DRIVERS

# (--with-ipmi)
SRC_IPMIPSU_PAGES = nut-ipmipsu.txt
if ! SOME_DRIVERS
if WITH_MANS
MAN_IPMIPSU_PAGES = nut-ipmipsu.8
endif WITH_MANS

if WITH_IPMI
man8_MANS += $(MAN_IPMIPSU_PAGES)
endif WITH_IPMI

HTML_IPMIPSU_MANS = nut-ipmipsu.html
endif ! SOME_DRIVERS

# (--with-macosx_ups)
SRC_MACOSX_PAGES = macosx-ups.txt
if ! SOME_DRIVERS
if WITH_MANS
MAN_MACOSX_PAGES = macosx-ups.8
endif WITH_MANS

if WITH_MACOSX
man8_MANS += $(MAN_MACOSX_PAGES)
endif WITH_MACOSX

HTML_MACOSX_MANS = macosx-ups.html
endif ! SOME_DRIVERS

# (--with-modbus)
SRC_MODBUS_PAGES = phoenixcontact_modbus.txt \
	generic_modbus.txt \
	huawei-ups2000.txt \
	socomec_jbus.txt   \
	adelsystem_cbi.txt \
	apc_modbus.txt

if ! SOME_DRIVERS
if WITH_MANS
MAN_MODBUS_PAGES = phoenixcontact_modbus.8 \
	generic_modbus.8 \
	huawei-ups2000.8 \
	socomec_jbus.8   \
	adelsystem_cbi.8 \
	apc_modbus.8
endif WITH_MANS

if WITH_MODBUS
man8_MANS += $(MAN_MODBUS_PAGES)
endif WITH_MODBUS

HTML_MODBUS_MANS = phoenixcontact_modbus.html \
	generic_modbus.html \
	huawei-ups2000.html \
	socomec_jbus.html   \
	adelsystem_cbi.html \
	apc_modbus.html
endif ! SOME_DRIVERS

# (--with-linux_i2c)
SRC_LINUX_I2C_PAGES = asem.txt pijuice.txt
if ! SOME_DRIVERS
if WITH_MANS
MAN_LINUX_I2C_PAGES = asem.8 pijuice.8
endif WITH_MANS

if WITH_LINUX_I2C
man8_MANS += $(MAN_LINUX_I2C_PAGES)
endif WITH_LINUX_I2C

HTML_LINUX_I2C_MANS = asem.html pijuice.html
endif ! SOME_DRIVERS

# (--with-gpio)
SRC_GPIO_PAGES = generic_gpio.txt
if ! SOME_DRIVERS
if WITH_MANS
MAN_GPIO_PAGES = generic_gpio.8
endif WITH_MANS

if WITH_GPIO
man8_MANS += $(MAN_GPIO_PAGES)
endif WITH_GPIO

HTML_GPIO_MANS = generic_gpio.html
endif ! SOME_DRIVERS

MAN_MANS =
if WITH_MANS
MAN_MANS += \
	$(MAN_CONF_PAGES) \
	$(MAN_CLIENT_PAGES) \
	$(MAN_TOOL_PAGES) \
	$(MAN5_CGI_PAGES) \
	$(MAN8_CGI_PAGES) \
	$(MAN1_DEV_PAGES) \
	$(MAN3_DEV_PAGES) \
	$(MAN8_DEV_PAGES) \
	$(MAN_SERIAL_PAGES) \
	$(MAN_SNMP_PAGES) \
	$(MAN_USB_LIBUSB_PAGES) \
	$(MAN_SERIAL_USB_PAGES) \
	$(MAN_NETXML_PAGES) \
	$(MAN_POWERMAN_PAGES) \
	$(MAN_IPMIPSU_PAGES) \
	$(MAN_MACOSX_PAGES) \
	$(MAN_MODBUS_PAGES) \
	$(MAN_LINUX_I2C_PAGES) \
	$(MAN_GPIO_PAGES)
endif WITH_MANS

SRC_DRIVERS_PAGES = \
	$(SRC_SERIAL_PAGES) \
	$(SRC_SNMP_PAGES) \
	$(SRC_USB_LIBUSB_PAGES) \
	$(SRC_SERIAL_USB_PAGES) \
	$(SRC_NETXML_PAGES) \
	$(SRC_POWERMAN_PAGES) \
	$(SRC_IPMIPSU_PAGES) \
	$(SRC_MACOSX_PAGES) \
	$(SRC_MODBUS_PAGES) \
	$(SRC_LINUX_I2C_PAGES) \
	$(SRC_GPIO_PAGES)

if SOME_DRIVERS
# (Legacy note) The list above probably came up empty in this case, so make sure
# that the drivers requested by configure script are documented in the build;
# notably in the linkman-driver-names.txt file.
SRC_DRIVERS_PAGES += \
	$(DRIVER_MAN_LIST_PAGES)
endif

# distribute everything, even those not installed by default
# Note that 'dist' target requires AsciiDoc!
SRC_ALL_PAGES = \
	$(SRC_CONF_PAGES) \
	$(SRC_CLIENT_PAGES) \
	$(SRC_TOOL_PAGES) \
	$(SRC_CGI_PAGES) \
	$(SRC_DEV_PAGES) \
	$(SRC_DRIVERS_PAGES)

EXTRA_DIST = \
	$(SRC_ALL_PAGES) \
	$(MAN_MANS) \
	asciidoc.conf

if ! WITH_MANS
if ! SKIP_MANS
# Cause "make dist" to fail, unless caller (like the stack of distcheck-dmf)
# runs ./configure --with-doc=skip (or --with-doc=man=skip specifically)
EXTRA_DIST += dist
dist:
	@echo "ERROR: Manpage building was disabled by configure script, and these pages are required for our proper 'make dist'" >&2 ; false
endif ! SKIP_MANS
endif ! WITH_MANS

# For builds done from dist'ed sources, there may be a conflict of timestamps
# between original *.txt files and pre-built manpages etc. leading to skipping
# of manpage re-generation even if that activity is possible and requested.
# Possibly a cleaner, but less portable, solution would be to touch the
# generated files to long ago. Current solution assumes good valid clocks :)
dist-hook:
	@echo "Fix up manpage source timestamps" && cd $(distdir) && touch $(SRC_ALL_PAGES)

HTML_MANS = \
	$(HTML_CONF_MANS) \
	$(HTML_CLIENT_MANS) \
	$(HTML_TOOL_MANS) \
	$(HTML_CGI_MANS) \
	$(HTML_DEV_MANS) \
	$(HTML_SERIAL_MANS) \
	$(HTML_SNMP_MANS) \
	$(HTML_USB_LIBUSB_MANS) \
	$(HTML_SERIAL_USB_MANS) \
	$(HTML_NETXML_MANS) \
	$(HTML_POWERMAN_MANS) \
	$(HTML_IPMIPSU_MANS) \
	$(HTML_MACOSX_MANS) \
	$(HTML_MODBUS_MANS) \
	$(HTML_LINUX_I2C_MANS) \
	$(HTML_GPIO_MANS)

# Note: target documents, except nutupsdrv.txt itself, start the
# list of drivers with `- linkman:nutupsdrv[8]` entry
# To regenerate these files, do `make distclean` first
LINKMAN_INCLUDE_GENERATED = linkman-driver-names.txt linkman-drivertool-names.txt
LINKMAN_INCLUDE_CONSUMERS = index.txt upsd.txt nutupsdrv.txt

linkman-driver-names.txt:
	@if test x"$(srcdir)" != x"$(builddir)" ; then \
	    if ! test -s "$(builddir)/$@" && test -s "$(srcdir)/$(@F)" ; then \
	        ln -fs "$(srcdir)/$(@F)" "$(builddir)/" ; \
	    fi ; \
	 fi
	@if test -s "$@" ; then exit 0 ; fi ; \
	 (LC_ALL=C; LANG=C; export LC_ALL LANG; \
	  for F in $(SRC_DRIVERS_PAGES) ; do echo "$$F" ; done \
	    | grep -vE '^nutupsdrv\.txt$$' \
	    | sort -n | uniq \
	    | sed 's,^\(.*\)\.txt$$,- linkman:\1[8],' ; \
	 ) > "$@"
	@if test ! -s "$@" ; then echo "- No NUT drivers were built" > "$@" ; fi

linkman-drivertool-names.txt:
	@if test x"$(srcdir)" != x"$(builddir)" ; then \
	    if ! test -s "$(builddir)/$@" && test -s "$(srcdir)/$(@F)" ; then \
	        ln -fs "$(srcdir)/$(@F)" "$(builddir)/" ; \
	    fi ; \
	 fi
	@if test -s "$@" ; then exit 0 ; fi ; \
	 (LC_ALL=C; LANG=C; export LC_ALL LANG; \
	  for F in $(SRC_DRIVERTOOL_PAGES) ; do echo "$$F" ; done \
	    | sort -n | uniq \
	    | sed 's,^\(.*\)\.txt$$,- linkman:\1[8],' ; \
	 ) > "$@"
	@if test ! -s "$@" ; then echo "- No NUT driver tools were built" > "$@" ; fi

# Dependencies are about particular filenames, since over time
# we might have several use-cases for LINKMAN_INCLUDE_GENERATED:
$(LINKMAN_INCLUDE_CONSUMERS): linkman-driver-names.txt linkman-drivertool-names.txt

# These files are generated when we build from git source so not tracked in
# git, and not part of tarball (to be in builddir) - so not in EXTRA_DIST.
DISTCLEANFILES = $(LINKMAN_INCLUDE_GENERATED)

all:

all-html html-man: $(HTML_MANS) index.html

# Have a way to build all man pages, not just those that fit currently
# configured drivers, daemons, developer aspect, etc.
all-man man-man: $(MAN_MANS)

if WITH_MANS
if ! SKIP_MANS
check-local: check-man
else
check-local: check-man-txt check-man-pages
	@echo "Man-page generation was SKIPPED per user request, so pregenerated pages were sanity-checked (if any)" >&2
endif
else
check-local: check-man-txt check-man-pages
	@echo "Man-page generation was not done, so pregenerated pages were sanity-checked (if any)" >&2
endif

check-man: check-man-txt check-man-pages check-html-man

# the "for" loops might better use $^ but it might be not portable
check-man-html: check-html-man

check-html-man: $(HTML_MANS)
	@FAILED=""; CHECKED=0; LANG=C; LC_ALL=C; export LANG; export LC_ALL; \
	for F in $(HTML_MANS) ; do \
	    CHECKED="`expr $$CHECKED + 1`"; \
	    test -s "$$F" && { file "$$F" | $(EGREP) -i '(XML|HTML.*document)' > /dev/null ; } || FAILED="$$FAILED $$F" ; \
	done; if test -n "$$FAILED" ; then \
	    echo "FAILED HTML-man sanity check for:$$FAILED" >&2 ; file $$FAILED >&2 ; exit 1; \
	fi; echo "PASSED HTML-man sanity check (checked $$CHECKED files)"; exit 0

# Note: many man-pages here have code samples and are mis-identified as C code
check-man-page: check-man-pages

# Man-pages may be pre-generated (srcdir), or re-built (builddir)
check-man-pages: $(MAN_MANS)
	@FAILED=""; CHECKED=0; LANG=C; LC_ALL=C; export LANG; export LC_ALL; \
	for F in $(MAN_MANS) ; do \
	    CHECKED="`expr $$CHECKED + 1`"; \
	    ( test -s "$(abs_srcdir)/$$F" && { file "$(abs_srcdir)/$$F" | $(EGREP) -i '(roff.* input|C source|ASCII text)' > /dev/null ; } ) || \
	    ( test -s "$(abs_builddir)/$$F" && { file "$(abs_builddir)/$$F" | $(EGREP) -i '(roff.* input|C source|ASCII text)' > /dev/null ; } ) || \
	    FAILED="$$FAILED $$F" ; \
	done; if test -n "$$FAILED" ; then \
	    echo "FAILED man-page sanity check for:$$FAILED" >&2 ; \
	    ( echo "SRCDIR:"; cd "$(abs_srcdir)/" && file $$FAILED ; \
	      echo "BUILDDIR:"; cd "$(abs_builddir)/" && file $$FAILED ; \
	    ) >&2 ; exit 1; \
	fi; echo "PASSED man-page sanity check (checked $$CHECKED files)"; exit 0

check-man-source: check-man-txt

# Note: (GNU) make can helpfully add VPATH to the short source filenames
# which we had listed above, so the "case" below handles two possibilities
check-man-txt: $(SRC_ALL_PAGES)
	@FAILED=""; CHECKED=0; LANG=C; LC_ALL=C; export LANG; export LC_ALL; \
	( cd $(abs_srcdir) ) || exit; \
	for F in $(SRC_ALL_PAGES) ; do \
	    CHECKED="`expr $$CHECKED + 1`"; \
	    case "$$F" in \
	        */*) ;; \
	        *) F="$(abs_srcdir)/$$F" ;; \
	    esac ; \
	    test -s "$$F" && { file "$$F" | $(EGREP) -i '(ASCII|UTF-8|Unicode|ISO-8859|English).* text' > /dev/null ; } || FAILED="$$FAILED $$F" ; \
	done; if test -n "$$FAILED" ; then \
	    echo "FAILED man-source sanity check for:$$FAILED" >&2 ; file $$FAILED >&2 ; exit 1; \
	fi; echo "PASSED man-source sanity check (checked $$CHECKED files)"; exit 0

CLEANFILES = *-spellchecked

SUFFIXES = .txt .html .1 .3 .5 .8

# For builds with allowed installation of prebuild man pages, check that
# they exist in sources (make would pull them automatically as a fallback
# from failed lookup in build products). For builds that require rebuild
# of man pages, abort with error if build product is missing.
if DOC_INSTALL_DISTED_MANS
SRC_PREBUILT_CLAUSE=|| [ -r "$(srcdir)/`basename $@`" ]
else
SRC_PREBUILT_CLAUSE=
endif

if HAVE_ASCIIDOC

CLEANFILES += *.1 *.3 *.5 *.8 *.xml *.html *.pdf

# Working around a2x not friendly to parallelized runs.
# See more details in the main NUT docs/Makefile.am
DOCBUILD_BEGIN = { \
    if test -n "$${A2X_OUTDIR}" && test "$${A2X_OUTDIR}" != '.' ; then \
        rm -rf "./$${A2X_OUTDIR}" || true ; \
        test -d "$@" && rm -rf "$@" || true ; \
        $(MKDIR_P) "./$${A2X_OUTDIR}" || exit ; \
        for F in $(LINKMAN_INCLUDE_GENERATED) ; do \
            if [ -s "./$$F" ] ; then ln -f -s "../../$$F" "./$${A2X_OUTDIR}/" ; else \
            if [ -s "$(abs_srcdir)/$$F" ] ; then ln -f -s "$(abs_srcdir)/$$F" "./$${A2X_OUTDIR}/" ; fi ; fi ; \
        done ; \
    else A2X_OUTDIR='.' ; fi; \
    if test -s "${builddir}/docbook-xsl.css" \
    && test -r "${builddir}/docbook-xsl.css" \
    && ! test -w "${builddir}/docbook-xsl.css" \
    ; then chmod u+w "${builddir}/docbook-xsl.css" ; fi ; \
    chmod -R u+w "./$${A2X_OUTDIR}" || true ; \
    if test x"$(srcdir)" != x"$(builddir)" ; then \
        if ! test -s "$(builddir)/$<" && test -s "$(srcdir)/`basename $<`" ; then \
            ln -fs "$(srcdir)/`basename $<`" "$(builddir)/" ; \
        fi ; \
    fi ; \
    A2X_VERBOSE="$(ASCIIDOC_VERBOSE)"; if [ "$(V)" = 1 ]; then A2X_VERBOSE="--verbose"; fi; \
}

# Note that documents with sub-pages (see LIBNUTCLIENT_*_DEPS above)
# may generate multiple files in one go... so we move "*" and hope
# for no required hidden files (or would have to `find` them all).
DOCBUILD_END = { \
    if test -n "$${A2X_OUTDIR}" && test "$${A2X_OUTDIR}" != '.' ; then \
        chmod -R u+w "./$${A2X_OUTDIR}" || true ; \
        test -d "$@" && rm -rf "$@" || true ; \
        for F in $(LINKMAN_INCLUDE_GENERATED) ; do \
            rm -f "./$${A2X_OUTDIR}/$$F" || true ; \
        done ; \
        mv -f "./$${A2X_OUTDIR}/$(@F)" ./ || exit ; \
        mv -f "./$${A2X_OUTDIR}/"*.* ./ 2>/dev/null || true ; \
        rm -rf "./$${A2X_OUTDIR}" ; \
    fi ; \
}

### Regarding absolute paths in attributes below: by default asciidoc
### resolves include paths relative to the main document, so while we
### see the relative builddir as "." in the makefile, for included
### data it would mean the source directory where the .txt resides.
### Note: `(top_)srcdir` and `(top_)builddir` must end with a path
### separator, or be empty -- so in all cases letting the resulting
### string resolve meaningfully in the filesystem during docs build.
.txt.html:
	@A2X_OUTDIR="tmp/man-html.$(@F).$$$$" ; \
	 echo "  DOC-MAN-HTML Generating $@"; \
	 $(DOCBUILD_BEGIN) ; RES=0; \
	 $(ASCIIDOC) --backend=xhtml11 $${A2X_VERBOSE} \
		--attribute localdate="`TZ=UTC date +%Y-%m-%d`" \
		--attribute localtime="`TZ=UTC date +%H:%M:%S`" \
		--attribute nutversion="@PACKAGE_VERSION@" \
		--attribute srcdir="$(abs_srcdir)/" \
		--attribute builddir="$(abs_builddir)/" \
		--attribute top_srcdir="$(abs_top_srcdir)/" \
		--attribute top_builddir="$(abs_top_builddir)/" \
		-o "$${A2X_OUTDIR}/$(@F)" $< || RES=$$? ; \
	 $(DOCBUILD_END) ; exit $$RES

### Prior to Asciidoc ~8.6.8, the --destination-dir flag didn't seem to affect the location of the intermediate .xml file.
### This parameter is currently required; see docs/Makefile.am for more detail.
A2X_MANPAGE_OPTS = --doctype manpage --format manpage $${A2X_VERBOSE} \
	--xsltproc-opts="--nonet" \
	--attribute mansource="Network UPS Tools" \
	--attribute manversion="@PACKAGE_VERSION@" \
	--attribute manmanual="NUT Manual" \
	--attribute srcdir="$(abs_srcdir)/" \
	--attribute builddir="$(abs_builddir)/" \
	--attribute top_srcdir="$(abs_top_srcdir)/" \
	--attribute top_builddir="$(abs_top_builddir)/" \
	--destination-dir="$${A2X_OUTDIR}"

.txt.1:
	@A2X_OUTDIR="tmp/man1.$(@F).$$$$" ; \
	 echo "  DOC-MAN  Generating $@"; \
	 $(DOCBUILD_BEGIN) ; RES=0; \
	 $(A2X) $(A2X_MANPAGE_OPTS) $< || RES=$$? ; \
	 $(DOCBUILD_END) ; exit $$RES

.txt.3:
	@A2X_OUTDIR="tmp/man3.$(@F).$$$$" ; \
	 echo "  DOC-MAN  Generating $@"; \
	 $(DOCBUILD_BEGIN) ; RES=0; \
	 $(A2X) $(A2X_MANPAGE_OPTS) $< || RES=$$? ; \
	 $(DOCBUILD_END) ; exit $$RES

.txt.5:
	@A2X_OUTDIR="tmp/man5.$(@F).$$$$" ; \
	 echo "  DOC-MAN  Generating $@"; \
	 $(DOCBUILD_BEGIN) ; RES=0; \
	 $(A2X) $(A2X_MANPAGE_OPTS) $< || RES=$$? ; \
	 $(DOCBUILD_END) ; exit $$RES

.txt.8:
	@A2X_OUTDIR="tmp/man8.$(@F).$$$$" ; \
	 echo "  DOC-MAN  Generating $@"; \
	 $(DOCBUILD_BEGIN) ; RES=0; \
	 $(A2X) $(A2X_MANPAGE_OPTS) $< || RES=$$? ; \
	 $(DOCBUILD_END) ; exit $$RES

else !HAVE_ASCIIDOC

.txt.html:
	@if [ -r "$@" ] $(SRC_PREBUILT_CLAUSE); then \
		echo "Not (re)building $@ manual page, since 'asciidoc', 'xmllint' or 'xsltproc' were not found." ; \
	else \
		echo "Could not find prebuilt $@ manual page." ; \
		echo "If you are building from Git, do you have all of the asciidoc/a2x tools installed?"; \
		exit 1; \
	fi

.txt.1:
	@if [ -r "$@" ] $(SRC_PREBUILT_CLAUSE); then \
		echo "Not (re)building $@ manual page, since 'asciidoc', 'xmllint' or 'xsltproc' were not found." ; \
	else \
		echo "Could not find prebuilt $@ manual page." ; \
		echo "If you are building from Git, do you have all of the asciidoc/a2x tools installed?"; \
		exit 1; \
	fi

.txt.3:
	@if [ -r "$@" ] $(SRC_PREBUILT_CLAUSE); then \
		echo "Not (re)building $@ manual page, since 'asciidoc', 'xmllint' or 'xsltproc' were not found." ; \
	else \
		echo "Could not find prebuilt $@ manual page." ; \
		echo "If you are building from Git, do you have all of the asciidoc/a2x tools installed?"; \
		exit 1; \
	fi

.txt.5:
	@if [ -r "$@" ] $(SRC_PREBUILT_CLAUSE); then \
		echo "Not (re)building $@ manual page, since 'asciidoc', 'xmllint' or 'xsltproc' were not found." ; \
	else \
		echo "Could not find prebuilt $@ manual page." ; \
		echo "If you are building from Git, do you have all of the asciidoc/a2x tools installed?"; \
		exit 1; \
	fi

.txt.8:
	@if [ -r "$@" ] $(SRC_PREBUILT_CLAUSE); then \
		echo "Not (re)building $@ manual page, since 'asciidoc', 'xmllint' or 'xsltproc' were not found." ; \
	else \
		echo "Could not find prebuilt $@ manual page." ; \
		echo "If you are building from Git, do you have all of the asciidoc/a2x tools installed?"; \
		exit 1; \
	fi

endif !HAVE_ASCIIDOC

# NOTE: Due to portability, we do not use a GNU percent-wildcard extension:
#%-spellchecked: % Makefile.am $(top_srcdir)/docs/Makefile.am $(abs_srcdir)/$(NUT_SPELL_DICT)
#	$(MAKE) -s -f $(top_builddir)/docs/Makefile SPELLCHECK_SRC_ONE="$<" SPELLCHECK_SRCDIR="$(srcdir)" SPELLCHECK_BUILDDIR="$(builddir)" $@

# NOTE: Portable suffix rules do not allow prerequisites, so we shim them here
# by a wildcard target in case the make implementation can put the two together.
*.txt-spellchecked: Makefile.am $(abs_top_srcdir)/docs/Makefile.am $(abs_srcdir)/$(NUT_SPELL_DICT)
.txt.txt-spellchecked:
	$(MAKE) -s -f $(top_builddir)/docs/Makefile SPELLCHECK_SRC_ONE="$<" SPELLCHECK_SRCDIR="$(srcdir)" SPELLCHECK_BUILDDIR="$(builddir)" $@

spellcheck spellcheck-interactive spellcheck-sortdict:
	$(MAKE) -f $(top_builddir)/docs/Makefile SPELLCHECK_SRC="$(SRC_ALL_PAGES)" SPELLCHECK_SRCDIR="$(srcdir)" SPELLCHECK_BUILDDIR="$(builddir)" $@

MAINTAINERCLEANFILES = Makefile.in .dirstamp

clean-local:
	$(AM_V_at)rm -rf tmp<|MERGE_RESOLUTION|>--- conflicted
+++ resolved
@@ -101,13 +101,8 @@
 SRC_TOOL_PAGES = nut-scanner.txt nut-recorder.txt nutconf.txt
 
 if WITH_MANS
-<<<<<<< HEAD
 MAN_TOOL_PAGES = nut-scanner.8 nut-recorder.8 nutconf.8
-endif
-=======
-MAN_TOOL_PAGES = nut-scanner.8 nut-recorder.8
-endif WITH_MANS
->>>>>>> 4ba352d8
+endif WITH_MANS
 
 man8_MANS += $(MAN_TOOL_PAGES)
 
