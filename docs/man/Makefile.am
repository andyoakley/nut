# Network UPS Tools: man
#

# Notes:
# - sources (.txt) and groff formats are both distributed,
# - only sources are versioned ; groff files are generated at worst
#   during 'make dist'
# - HTML files are built upon request, if AsciiDoc is available,
# - groff update will only happen if AsciiDoc is available too,
# - all this can probably (and hopefully) be improved, but I've not
#   found a way to do pattern replacement on the fly for target deps!
#   FIXME: investigate an autogen.sh hook
# - Ref: http://www.gnu.org/software/hello/manual/automake/Man-pages.html

# Base configuration and client manpages, always installed
SRC_CONF_PAGES = \
	nut.conf.txt \
	ups.conf.txt \
	upsd.conf.txt \
	upsd.users.txt \
	upsmon.conf.txt \
	upssched.conf.txt

MAN_CONF_PAGES = \
	nut.conf.5 \
	ups.conf.5 \
	upsd.conf.5 \
	upsd.users.5 \
	upsmon.conf.5 \
	upssched.conf.5

man5_MANS = $(MAN_CONF_PAGES)

HTML_CONF_MANS = \
	nut.conf.html \
	ups.conf.html \
	upsd.conf.html \
	upsd.users.html \
	upsmon.conf.html \
	upssched.conf.html

SRC_CLIENT_PAGES = \
	nutupsdrv.txt \
	upsc.txt \
	upscmd.txt \
	upsd.txt \
	upsdrvctl.txt \
	upslog.txt \
	upsmon.txt \
	upsrw.txt \
	upssched.txt

MAN_CLIENT_PAGES = \
	nutupsdrv.8 \
	upsc.8 \
	upscmd.8 \
	upsd.8 \
	upsdrvctl.8 \
	upslog.8 \
	upsmon.8 \
	upsrw.8 \
	upssched.8

man8_MANS = $(MAN_CLIENT_PAGES)

HTML_CLIENT_MANS = \
	nutupsdrv.html \
	upsc.html \
	upscmd.html \
	upsd.html \
	upsdrvctl.html \
	upslog.html \
	upsmon.html \
	upsrw.html \
	upssched.html

SRC_TOOL_PAGES = nut-scanner.txt nut-recorder.txt

MAN_TOOL_PAGES = nut-scanner.8 nut-recorder.8

man8_MANS += $(MAN_TOOL_PAGES)

HTML_TOOL_MANS = nut-scanner.html nut-recorder.html

# CGI (--with-cgi) related manpages
SRC_CGI_PAGES = \
	hosts.conf.txt \
	upsset.conf.txt \
	upsstats.html.txt \
	upsset.cgi.txt \
	upsstats.cgi.txt \
	upsimage.cgi.txt

MAN5_CGI_PAGES = \
	hosts.conf.5 \
	upsset.conf.5 \
	upsstats.html.5

MAN8_CGI_PAGES = \
	upsset.cgi.8 \
	upsstats.cgi.8 \
	upsimage.cgi.8

if WITH_CGI
 man5_MANS += $(MAN5_CGI_PAGES)

 man8_MANS += $(MAN8_CGI_PAGES)
endif

HTML_CGI_MANS = \
	hosts.conf.html \
	upsset.conf.html \
	upsstats.html.html \
	upsset.cgi.html \
	upsstats.cgi.html \
	upsimage.cgi.html


# Development (--with-dev) related manpages
SRC_DEV_PAGES = \
	upsclient.txt \
	upscli_add_host_cert.txt \
	upscli_cleanup.txt \
	upscli_connect.txt \
	upscli_disconnect.txt \
	upscli_fd.txt \
	upscli_get.txt \
	upscli_init.txt \
	upscli_list_next.txt \
	upscli_list_start.txt \
	upscli_readline.txt \
	upscli_sendline.txt \
	upscli_splitaddr.txt \
	upscli_splitname.txt \
	upscli_ssl.txt \
	upscli_strerror.txt \
	upscli_upserror.txt \
	libnutclient.txt \
	libnutclient_commands.txt \
	libnutclient_devices.txt \
	libnutclient_general.txt \
	libnutclient_misc.txt \
	libnutclient_tcp.txt \
	libnutclient_variables.txt \
	nutscan.txt \
	nutscan_scan_snmp.txt \
	nutscan_scan_usb.txt \
	nutscan_scan_xml_http.txt \
	nutscan_scan_nut.txt \
	nutscan_scan_avahi.txt \
	nutscan_scan_ipmi.txt \
	nutscan_scan_eaton_serial.txt \
	nutscan_display_ups_conf.txt \
	nutscan_display_parsable.txt \
	nutscan_cidr_to_ip.txt \
	nutscan_new_device.txt \
	nutscan_free_device.txt \
	nutscan_add_option_to_device.txt \
	nutscan_add_device_to_device.txt \
	nutscan_init.txt \
	nutscan_get_serial_ports_list.txt \
	libupsclient-config.txt \
	skel.txt

# NOTE: nutclient_*.3 has no source counterpart (libnutclient_*.txt)
MAN3_DEV_PAGES = \
	upsclient.3 \
	upscli_add_host_cert.3 \
	upscli_cleanup.3 \
	upscli_connect.3 \
	upscli_disconnect.3 \
	upscli_fd.3 \
	upscli_get.3 \
	upscli_init.3 \
	upscli_list_next.3 \
	upscli_list_start.3 \
	upscli_readline.3 \
	upscli_sendline.3 \
	upscli_splitaddr.3 \
	upscli_splitname.3 \
	upscli_ssl.3 \
	upscli_strerror.3 \
	upscli_upserror.3 \
	libnutclient.3 \
	libnutclient_commands.3 \
	libnutclient_devices.3 \
	libnutclient_general.3 \
	libnutclient_misc.3 \
	libnutclient_tcp.3 \
	libnutclient_variables.3 \
	nutclient_authenticate.3 \
	nutclient_destroy.3 \
	nutclient_device_forced_shutdown.3 \
	nutclient_device_login.3 \
	nutclient_device_master.3 \
	nutclient_execute_device_command.3 \
	nutclient_get_device_command_description.3 \
	nutclient_get_device_commands.3 \
	nutclient_get_device_description.3 \
	nutclient_get_device_num_logins.3 \
	nutclient_get_device_rw_variables.3 \
	nutclient_get_devices.3 \
	nutclient_get_device_variable_description.3 \
	nutclient_get_device_variables.3 \
	nutclient_get_device_variable_values.3 \
	nutclient_has_device.3 \
	nutclient_has_device_command.3 \
	nutclient_has_device_variable.3 \
	nutclient_logout.3 \
	nutclient_set_device_variable_value.3 \
	nutclient_set_device_variable_values.3 \
	nutclient_tcp_create_client.3 \
	nutclient_tcp_disconnect.3 \
	nutclient_tcp_get_timeout.3 \
	nutclient_tcp_is_connected.3 \
	nutclient_tcp_reconnect.3 \
	nutclient_tcp_set_timeout.3 \
	nutscan.3 \
	nutscan_scan_snmp.3 \
	nutscan_scan_usb.3 \
	nutscan_scan_xml_http.3 \
	nutscan_scan_nut.3 \
	nutscan_scan_avahi.3 \
	nutscan_scan_ipmi.3 \
	nutscan_scan_eaton_serial.3 \
	nutscan_display_ups_conf.3 \
	nutscan_display_parsable.3 \
	nutscan_cidr_to_ip.3 \
	nutscan_new_device.3 \
	nutscan_free_device.3 \
	nutscan_add_option_to_device.3 \
	nutscan_add_device_to_device.3 \
	nutscan_get_serial_ports_list.3 \
	nutscan_init.3

MAN1_DEV_PAGES = \
	libupsclient-config.1

if WITH_DEV
 man3_MANS = $(MAN3_DEV_PAGES)

if !WITH_PKG_CONFIG
 man1_MANS = $(MAN1_DEV_PAGES)
endif
# WITH_DEV
endif

HTML_DEV_MANS = \
	upsclient.html \
	upscli_add_host_cert.html \
	upscli_cleanup.html \
	upscli_connect.html \
	upscli_disconnect.html \
	upscli_fd.html \
	upscli_get.html \
	upscli_init.html \
	upscli_list_next.html \
	upscli_list_start.html \
	upscli_readline.html \
	upscli_sendline.html \
	upscli_splitaddr.html \
	upscli_splitname.html \
	upscli_ssl.html \
	upscli_strerror.html \
	upscli_upserror.html \
	libnutclient.html \
	libnutclient_commands.html \
	libnutclient_devices.html \
	libnutclient_general.html \
	libnutclient_misc.html \
	libnutclient_tcp.html \
	libnutclient_variables.html \
	nutscan.html \
	nutscan_scan_snmp.html \
	nutscan_scan_usb.html \
	nutscan_scan_xml_http.html \
	nutscan_scan_nut.html \
	nutscan_scan_avahi.html \
	nutscan_scan_ipmi.html \
	nutscan_scan_eaton_serial.html \
	nutscan_display_ups_conf.html \
	nutscan_display_parsable.html \
	nutscan_cidr_to_ip.html \
	nutscan_new_device.html \
	nutscan_free_device.html \
	nutscan_add_option_to_device.html \
	nutscan_add_device_to_device.html \
	nutscan_get_serial_ports_list.html \
	nutscan_init.html \
	libupsclient-config.html \
	skel.html


# Drivers related manpages

# (--with-drivers=...)
if SOME_DRIVERS
 man8_MANS += $(DRIVER_MAN_LIST)

else

# (--with-serial)
SRC_SERIAL_PAGES = \
	apcsmart.txt	\
	apcsmart-old.txt	\
	bcmxcp.txt 	\
	belkin.txt 	\
	belkinunv.txt	\
	bestfortress.txt	\
	bestuferrups.txt	\
	bestups.txt 	\
	bestfcom.txt	\
	blazer-common.txt	\
	blazer_ser.txt	\
	clone.txt \
	dummy-ups.txt	\
	etapro.txt	\
	everups.txt	\
	gamatronic.txt	\
	genericups.txt	\
	isbmex.txt	\
	ivtscd.txt	\
	liebert.txt	\
	liebert-esp2.txt	\
	masterguard.txt	\
	metasys.txt	\
	mge-shut.txt	\
	mge-utalk.txt	\
	oneac.txt		\
	microdowell.txt	\
	nutdrv_qx.txt	\
	optiups.txt	\
	powercom.txt 	\
	powerpanel.txt	\
	rhino.txt		\
	riello_ser.txt	\
	safenet.txt	\
	solis.txt		\
	tripplite.txt	\
	tripplitesu.txt	\
	upscode2.txt	\
	victronups.txt

MAN_SERIAL_PAGES = \
	apcsmart.8	\
	apcsmart-old.8	\
	bcmxcp.8 	\
	belkin.8 	\
	belkinunv.8	\
	bestfortress.8	\
	bestuferrups.8	\
	bestups.8 	\
	bestfcom.8	\
	blazer_ser.8	\
	clone.8 \
	dummy-ups.8	\
	etapro.8	\
	everups.8	\
	gamatronic.8	\
	genericups.8	\
	isbmex.8	\
	ivtscd.8	\
	liebert.8	\
	liebert-esp2.8	\
	masterguard.8	\
	metasys.8	\
	mge-shut.8	\
	mge-utalk.8	\
	nutdrv_qx.8	\
	oneac.8		\
	microdowell.8	\
	optiups.8	\
	powercom.8 	\
	powerpanel.8	\
	rhino.8		\
	riello_ser.8	\
	safenet.8	\
	solis.8		\
	tripplite.8	\
	tripplitesu.8	\
	upscode2.8	\
	victronups.8

if WITH_SERIAL
  man8_MANS +=  $(MAN_SERIAL_PAGES)
endif

HTML_SERIAL_MANS = \
	apcsmart.html	\
	apcsmart-old.html	\
	bcmxcp.html 	\
	belkin.html 	\
	belkinunv.html	\
	bestfortress.html	\
	bestuferrups.html	\
	bestups.html 	\
	bestfcom.html	\
	blazer_ser.html	\
	clone.html \
	dummy-ups.html	\
	etapro.html	\
	everups.html	\
	gamatronic.html	\
	genericups.html	\
	isbmex.html	\
	ivtscd.html	\
	liebert.html	\
	liebert-esp2.html	\
	masterguard.html	\
	metasys.html	\
	mge-shut.html	\
	mge-utalk.html	\
	nutdrv_qx.html	\
	oneac.html		\
	microdowell.html	\
	optiups.html	\
	powercom.html 	\
	powerpanel.html	\
	rhino.html		\
	riello_ser.html	\
	safenet.html	\
	solis.html		\
	tripplite.html	\
	tripplitesu.html	\
	upscode2.html	\
	victronups.html

# (--with-snmp)
SRC_SNMP_PAGES = snmp-ups.txt
MAN_SNMP_PAGES = snmp-ups.8

if WITH_SNMP
  man8_MANS += $(MAN_SNMP_PAGES)
endif

HTML_SNMP_MANS = snmp-ups.html

# (--with-usb)
SRC_USB_LIBUSB_PAGES = \
	bcmxcp_usb.txt \
<<<<<<< HEAD
	blazer-common.txt	\
	blazer_usb.txt	\
=======
	nutdrv_qx.txt	\
>>>>>>> 32960888
	richcomm_usb.txt \
	riello_usb.txt	\
	tripplite_usb.txt \
	usbhid-ups.txt

MAN_USB_LIBUSB_PAGES = \
	bcmxcp_usb.8 \
	blazer_usb.8 \
	nutdrv_qx.8	\
	richcomm_usb.8 \
	riello_usb.8	\
	tripplite_usb.8 \
	usbhid-ups.8

if WITH_USB
 man8_MANS += $(MAN_USB_LIBUSB_PAGES)
endif

HTML_USB_LIBUSB_MANS = \
	bcmxcp_usb.html \
<<<<<<< HEAD
	blazer_usb.html	\
=======
	nutdrv_qx.html	\
>>>>>>> 32960888
	richcomm_usb.html \
	riello_usb.html	\
	tripplite_usb.html \
	usbhid-ups.html

# (--with-neon)
SRC_NETXML_PAGES = netxml-ups.txt
MAN_NETXML_PAGES = netxml-ups.8

if WITH_NEON
   man8_MANS += $(MAN_NETXML_PAGES)
endif

HTML_NETXML_MANS = netxml-ups.html

# (--with-powerman)
SRC_POWERMAN_PAGES = powerman-pdu.txt
MAN_POWERMAN_PAGES = powerman-pdu.8

if WITH_LIBPOWERMAN
   man8_MANS += $(MAN_POWERMAN_PAGES)
endif

HTML_POWERMAN_MANS = powerman-pdu.html

# (--with-ipmi)
SRC_IPMIPSU_PAGES = nut-ipmipsu.txt
MAN_IPMIPSU_PAGES = nut-ipmipsu.8

if WITH_IPMI
   man8_MANS += $(MAN_IPMIPSU_PAGES)
endif

HTML_IPMIPSU_MANS = nut-ipmipsu.html

SRC_MACOSX_PAGES = macosx-ups.txt
MAN_MACOSX_PAGES = macosx-ups.8

if WITH_MACOSX
   man8_MANS += $(MAN_MACOSX_PAGES)
endif

HTML_MACOSX_MANS = macosx-ups.html

# SOME_DRIVERS
endif

MAN_MANS = \
	$(MAN_CONF_PAGES) \
	$(MAN_CLIENT_PAGES) \
	$(MAN_TOOL_PAGES) \
	$(MAN5_CGI_PAGES) \
	$(MAN8_CGI_PAGES) \
	$(MAN1_DEV_PAGES) \
	$(MAN3_DEV_PAGES) \
	$(MAN_SERIAL_PAGES) \
	$(MAN_SNMP_PAGES) \
	$(MAN_USB_LIBUSB_PAGES) \
	$(MAN_NETXML_PAGES) \
	$(MAN_POWERMAN_PAGES) \
	$(MAN_IPMIPSU_PAGES) \
	$(MAN_MACOSX_PAGES)

# distribute everything, even those not installed by default
# Note that 'dist' target requires AsciiDoc!
EXTRA_DIST = \
	$(SRC_CONF_PAGES) \
	$(SRC_CLIENT_PAGES) \
	$(SRC_TOOL_PAGES) \
	$(SRC_CGI_PAGES) \
	$(SRC_DEV_PAGES) \
	$(SRC_SERIAL_PAGES) \
	$(SRC_SNMP_PAGES) \
	$(SRC_USB_LIBUSB_PAGES) \
	$(SRC_NETXML_PAGES) \
	$(SRC_POWERMAN_PAGES) \
	$(SRC_IPMIPSU_PAGES) \
	$(SRC_MACOSX_PAGES) \
	$(MAN_MANS) \
	asciidoc.conf

HTML_MANS = \
	$(HTML_CONF_MANS) \
	$(HTML_CLIENT_MANS) \
	$(HTML_TOOL_MANS) \
	$(HTML_CGI_MANS) \
	$(HTML_DEV_MANS) \
	$(HTML_SERIAL_MANS) \
	$(HTML_SNMP_MANS) \
	$(HTML_USB_LIBUSB_MANS) \
	$(HTML_NETXML_MANS) \
	$(HTML_POWERMAN_MANS) \
	$(HTML_IPMIPSU_MANS) \
	$(HTML_MACOSX_MANS)

all:

man-index.html: index.html
	cp -f $< $@

html-man: $(HTML_MANS) man-index.html

CLEANFILES = *.xml *.html

SUFFIXES = .txt .html .1 .3 .5 .8

if HAVE_ASCIIDOC

.txt.html:
	$(ASCIIDOC) --backend=xhtml11 \
		--attribute localdate=`TZ=UTC date +%Y-%m-%d` \
		--attribute localtime=`TZ=UTC date +%H:%M:%S` \
		-o $@ $<

### Prior to Asciidoc ~8.6.8, the --destination-dir flag didn't seem to affect the location of the intermediate .xml file.
A2X_MANPAGE_OPTS = --doctype manpage --format manpage \
	--attribute mansource="Network UPS Tools" \
	--attribute manversion="@PACKAGE_VERSION@" \
	--attribute manmanual="NUT Manual" \
	--destination-dir=.

.txt.1:
	$(A2X) $(A2X_MANPAGE_OPTS) $<

.txt.3:
	$(A2X) $(A2X_MANPAGE_OPTS) $<

.txt.5:
	$(A2X) $(A2X_MANPAGE_OPTS) $<

.txt.8:
	$(A2X) $(A2X_MANPAGE_OPTS) $<

else !HAVE_ASCIIDOC

.txt.html:
	@echo "Not (re)building $@ manual page, since 'asciidoc' was not found."

.txt.1:
	@echo "Using existing $@ manual page, since 'asciidoc' was not found."

.txt.3:
	@echo "Using existing $@ manual page, since 'asciidoc' was not found."

.txt.5:
	@echo "Using existing $@ manual page, since 'asciidoc' was not found."

.txt.8:
	@echo "Using existing $@ manual page, since 'asciidoc' was not found."

endif !HAVE_ASCIIDOC<|MERGE_RESOLUTION|>--- conflicted
+++ resolved
@@ -438,12 +438,9 @@
 # (--with-usb)
 SRC_USB_LIBUSB_PAGES = \
 	bcmxcp_usb.txt \
-<<<<<<< HEAD
 	blazer-common.txt	\
 	blazer_usb.txt	\
-=======
 	nutdrv_qx.txt	\
->>>>>>> 32960888
 	richcomm_usb.txt \
 	riello_usb.txt	\
 	tripplite_usb.txt \
@@ -464,11 +461,8 @@
 
 HTML_USB_LIBUSB_MANS = \
 	bcmxcp_usb.html \
-<<<<<<< HEAD
 	blazer_usb.html	\
-=======
 	nutdrv_qx.html	\
->>>>>>> 32960888
 	richcomm_usb.html \
 	riello_usb.html	\
 	tripplite_usb.html \
