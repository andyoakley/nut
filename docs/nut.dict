<<<<<<< HEAD
personal_ws-1.1 en 2517 utf-8
=======
personal_ws-1.1 en 2520 utf-8
>>>>>>> 3a4e88d0
AAS
ACFAIL
ACFREQ
ACK
ACPI
ACPresent
ACrms
ADDR
ADDRCONFIG
ADDRINFO
ADK
ADKK
AEC
AEG
AES
AGM
AIX
APC's
API
APIs
APM
AQ
ARB
ARG
ARS
ATEK
ATR
ATT
ATTRS
ATX
ATs
AVL
AVR
AVRLCD
AWG
Ablerex
ActivePower
AdMiN
Agrain
AlarmStatus
AlarmsHelp
Albanese
Alcatel
Alexey
AllowOverride
Alm
AlmCPol
AlmEnbl
Ampère
Andreas
Andreassen
Andrzej
Angelone
Antonino
Apodaca
AppData
Arjen
Arkadiusz
Armin
Arnaud
Arnaud's
Aros
AsciiDoc
Asium
Ates
AudibleAlarmControl
AutoFrq
AutoMsg
AutoRst
Autobook
Autoconfigure
Autostartup
Axxium
BATGNn
BATNn
BATTDATE
BATTTEMP
BATTV
BATTVOLT
BBBB
BBHyst
BCD
BCHARGE
BCM
BD
BNT
BOH
BP
BQ
BRD
BTEST
BTIntervl
BTS
BTTime
BTV
BUFRD
BUZ
BYP
BZ
BZOFF
BZON
BackPro
BackUPS
BadPW
Bads
Baggesen
Bakos
Bartek
BattTstFail
BatteryA
BatteryB
BaudRt
BayTech
BeepTone
Belkin's
Benedikt
Berge
BestPort
BiWeekly
Bieringer
BigServers
BlaXwan
BlackOut
BladeUPS
Bo
Bohe
Borns
Borri
Bouissou
Bourne
Boutell's
Brabec
Breiland
Brownell
Bs
Buildbot
Bxx
ByPass
CA's
CABAC
CAs
CBLimit
CCC
CCCC
CDS
CELLPADDING
CELLSPACING
CERTHOST
CERTIDENT
CERTREQUEST
CERTVERIF
CEST
CHRG
CLI
CLOCAL
CMDDESC
CMDSCRIPT
CN
COMLI
COMMBAD
COMMFAULT
COMMOK
CONTEXTs
CPAN
CPM
CPUs
CRC
CREAD
CROSSTALK
CSS
CSUM
CTB
CUDA
CVE
CXR
CXX
CXXFLAGS
Casar
CentOS
Centralion
ChangeLog
ChargdV
Chatziathanassiou
CheckUPS
Checksum
Chiou
Chu
Cichowski
Claesson
CodingStyle
Colombier
Comfo
ConITm
ConVTm
ConfigVoltage
ConnectUPS
Corbelli
Corbolante
Coutadeur
CrestF
Ctrl
Cuvellard
Cyber
CyberPower
Cygwin
DATACABLE
DATAPATH
DCE
DDD
DDDDD
DDF
DEADTIME
DEBUGOUT
DELCMD
DELENUM
DELINFO
DELRANGE
DES
DESTDIR
DISCHRG
DN
DOCTYPE
DOMAINs
DPC
DRIVERLIST
DS
DSA
DSHUTD
DSL
DTE
DUMPALL
DUMPDONE
DWAKE
DWITH
DX
Daniele
DataRoom
Dbnc
DeepTstFail
Defensor
DeltaUPSv
DeviceID
DeviceKit
Dharm
DiSplay
Diehl
Dietze
Digitus
Dly
Dmitry
DocBook
Doxygen
Dynamix
Dynex
EAGAIN
EE
EEPROM
EG
EL
ELCD
ENDFOR
ENV
EOF
EPERM
EPO
EPS
ESC
ESV
ESXi
ETIME
EUROCASE
EXtreme
Edlman
Edmundsson
Edscott
Effekta
Egys
Ekkehard
Electrys
Elio
Elizarov
Eltek
Emilien
EmmmmDnnnnn
Energia
EnergySaving
EpbrashcDoegfl
Eqls
EqlzInvl
EqlzTm
Erikson
Eriksson
FEMEA
FFF
FH
FHS
FINALDELAY
FIPS
FIXME
FO
FOREACHUPS
FPT
FREEADDRINFO
FREHn
FRELn
FRU
FTS
FTUPS
FV
Faber
Fabio
Fabrice
Fairstone
FaltSens
Farkas
Feldman
Ferrups
Fideltronic
Fideltronik
Fiskars
FlossMetrics
Forza
Frama
FreeBSD
FreeDesktop
FreeIPMI
FreqSens
Frolov
FullLoad
GES
GETADDRINFO
GKrellM
GND
GPL
GPSER
GTK
GUIs
GWD
GXE
GXT
Gabor
Gammons
Gandi
Gaspar
Gathman
GenTestFail
Gert
GetUPSVars
Ghali
Giese
Gilles
GitHub
GitHub's
Gnd
Goebl
Golang
Gomes
Goncalves
Gordeev
Gough
Grafenthal
Gtec
GuardEnd
GuardSt
GuideBook
Guillen
HB
HC
HEADs
HEHn
HELn
HFILE
HIDIOCINITREPORT
HITRANS
HMAC
HOSTLINK
HOSTSYNC
HOWTO
HPS
HPUX
HREF
HUPCL
HV
HVT
HW
Hajduch
Hanno
Harnhammar
Havard
Heavner
Hessenflow
HiBox
HiFreq
HighBatt
Hlavinka
Holger
Hoogervorst
Hough
Hurd
Håvard
IANA
ID's
IDEN
IDentifiers
IFBETWEEN
IFSUPP
IGN
IMG
INADDR
INFOSIZE
INIGO
INNO
INSTCMDDESC
INTERNETOFFICE
INTERR
INTL
INV
INVOLT
IPAR
IPBX
IPs
IPv
IRIX
ITEMP
IVT
IZ
Infosec
Innova
Integrators
InvCDly
InvCPol
InvMin
Invensys
InverterV
Invter
Ioannou
JAWAN
JBus
JKL
JSON
JW
Jageson
Jarosch
Jasuny
JavaScript
Javadoc
Javascript
Joon
Jumpered
KNutClient
KNutSetting
KOLFF
KRT
Kain
Kaminski
Kanji
Kazutoshi
Kebo
Keor
Kersey
KeyClic
Kia
Kierdelewicz
Kirill
Kjell
Klimov
Kolodziej
Korensky's
Korte
Kralewski
Kroll
Krpec
Kx
LASTXFER
LBT
LCDRM
LCDRTXL
LDADD
LDFLAGS
LDLC
LDRIVER
LEDs
LH
LIBGD
LIBNEON
LIBNETSNMP
LIBOPENSSL
LIBPOWERMAN
LIBSSL
LIBUPSCLI
LINEFREQ
LINEINT
LINEV
LISTINSTCMD
LISTRW
LISTVARS
LOADPCT
LOCKFN
LOTRANS
LUA
LVT
LYONN
Lacerda
Lallement
LanSafe
Lansafecable
Laventhol
Legrand
Lepple
Levente
LineA
LineB
LineSens
Lintian
Lite's
LowBatt
LowFreq
LowRntm
LowRuntime
Loyer
Ltr
Lucent
Lygre
Lynge
MANPATH
MAXAGE
MAXCONN
MAXLINEV
MBATTCHG
MCOL
MCU
MEGATAEC
MH
MIBs
MINLINEV
MINSUPPLIES
MINTIMEL
MLH
MMM
MMMMMMMMMMMMMMM
MNU
MONITORed
MPSU
MQ
MSI
MacKenzie's
MacOS
Magalhaes
MagalhÃ
Magalhães
Maint
Makefile
Makefiles
Malkiewicz
Mandriva
Marcio
Marek
MariaDB
Martinezgarza
Martín
Marzouk
Massimo
Matthijs
MaxACVI
MaxACVO
MaxDCV
McKinnon
Megaline
Metheringham
Michal
Michalkiewicz
MicroDowell
Microline
Micropower
Microsol
Mikiewicz
Milkov
MinACVI
MinACVO
MinDCV
MiniCOL
MiniGuard
Minislot
Moar
Modbus
MonAMI
MonUPS
Monett
Morioka
Morozov
Moskovitch
Mozilla
Msg
Multiplug
MyCompany
MyPasSw
MySQL
MyState
NAK
NAS
NBF
NConfigs
NETVER
NETVERSION
NFS
NHS
NMC
NMCs
NMS
NNNNN
NNNNNNN
NNNNNNNN
NNNNNNNNNN
NNNNNNNNNNNNNNNNNNN
NOAUTH
NOCOMM
NOCOMMWARNTIME
NOCONF
NOMBATTV
NOMINV
NOMOUTV
NOMPOWER
NONBLOCK
NONUT
NOP
NOPARENT
NOTIFYCMD
NOTIFYFLAG
NOTIFYFLAGS
NOTIFYMSG
NQA
NTP
NUT's
NUTSRC
NVA
NX
Nadav
Nagios
Nash
NaturalDocs
Necedah
NetBSD
NetPro
NetServer
NetUps
Netman
Neus
Niels
Niklas
Niro
Nobreaks
Nom
NomDCV
NomVIn
NomVOut
Novell
NrLoBatt
NutException
Nxx
OAH
OC
ODH
OEM
OEM'ed
OID
OIDs
OLHVT
OMNIVS
OMNIVSINT
ONF
ONV
OSs
OUTPUTV
OUTVOLT
OV
Oden
OffTime
OffTmDays
Ohloh
Oldworld
Olli
Omni
OmniGuard
OmniOS
OmniSmart
OnLine
OnTime
OnTmDays
OneAC
OpenBSD
OpenIndiana
OpenSSL
OpenSolaris
OpenSource
OpenUPS
Opengear
Opengear's
Opensource
Opti
OptiUPS
Orvaldi
Orzechowski
OutputOverload
OvrLds
PBT
PBTn
PBTnn
PC
PC's
PDC
PDUs
PDX
PEX
PFCLCD
PGFn
PGP
PGRn
PHP
PHVn
PINGs
PINN
PIPEFN
PLD
PLL
PLVn
POLLFREQALERT
POMode
POSIX
POWERDOWNFLAG
POWEREX
POWERLINE
PPD
PPDn
PPDnnn
PPP
PPPPPPPPPP
PSA
PSD
PSFn
PSGPSER
PSKxn
PSSENTR
PSUs
PSX
PV
PWLv
PWR
PaaS
Pac
Parisi
Patrik
Pavel
Pawe
PbAc
Perriault
Petri
Petter
Pezzini
Phasak
PhaseWin
PhoenixContact
PhoenixTec
Phoenixtec
Pi
PiJuice
Plesser
PnP
Pohle
PointBre
Pos
Potrans
Poush
PowerAlert
PowerCOM
PowerChute
PowerCom
PowerES
PowerKinetics
PowerMIB
PowerMac
PowerMan
PowerMust
PowerNet
PowerOff
PowerPC
PowerPS
PowerPal
PowerPanel
PowerShare
PowerShield
PowerSure
PowerTech
PowerTrust
PowerVS
PowerVault
PowerWalker
PowerWare
Powerchute
Powerwell
Prachi
PresentStatus
Procomm
ProductID
Prynych
PwrOut
PyGTK
PyNUT
PyNUTClient
QBDR
QBT
QBV
QBYF
QBYV
QE
QFLAG
QFRE
QGR
QGS
QHE
QID
QLDL
QMD
QMF
QMOD
QP
QPAR
QPD
QQ
QQQ
QRI
QSKTn
QSKn
QVFW
QWS
Quette
RAIDiator
RBWARNTIME
RDLCK
RDNT
RDWR
README
REDi
REPLBATT
REQSSL
RETPCT
RK
RMCARD
RMXL
RNF
RNG
ROF
RPC
RPMdrake
RPT
RRR
RSA
RSM
RST
RTXL
RUPS
RWD
Rackmount
Radek
RatedVA
RatedWatts
ReadyNAS
RealSmart
RedHat
Redhat
RefNom
Reinholdtsen
Remi
Rene
René
Repoteck
Richthof
Rickard
Riihikallio
Rik
RntmK
Rocketfish
Rodrigues
Rodríguez
Rucelf
RxD
RxHs
SAI
SCM
SCO
SCR
SDA
SDE
SDR
SDRnnnnn
SDT
SELFTEST
SENTR
SERIALNO
SERVER's
SETFL
SETINFOs
SETLK
SFTWTMS
SG
SGI
SHA
SHUTDOWNCMD
SIG
SIGHUP
SIGINT
SIGPIPE
SIGPWR
SIGTERM
SIGUSR
SKOFFn
SKONn
SKP
SKU
SL
SMALLBUF
SMBUS
SMF
SMK
SMT
SMTP
SMX
SNMPv
SOCKADDR
SOCKLEN
SOFF
SOLA
SOLA's
SOV
SPECs
SPLY
SPS
SRC
SSSS
STARTTLS
STB
STESTI
STI
STO
STP
SUNWlibusbugen
SUNWugen
SUNWusb
SURTD
SUSE
SX
SXI
SXL
SafeNet
Salvia
Sawatzky
Schoch
Schonefeld
Schroder
Sekury
Selinger
Senoidal
Sep
Serv
Shara
Shaul
ShdnDbnc
ShdnDly
ShdnPol
Shutdn
Sibbald
Sicon
Sidorov
Signetic
Silvino
Sinline
Sistem
Sistemas
Slackware
SmartBoost
SmartCell
SmartOnline
SmartPro
SmartSlot
SmartTrim
SmartUPS
Smelkov
SnR
SnRm
Socomec
Sola
Solaris
Soltec
Soltys
SomeVendor
Soyntec
Spanier
Spiros
Sporbeck
SquareOne
Stanislav
StatePath
Stefano
Stimits
Suatoni
SuperPower
Sweex
Symmetra
Symmetras
Synology
SysHrs
Sysgration
SystemIO
Systeme
Szady
TBR
TCIFLUSH
TCIOFLUSH
TCSANOW
TEMPC
TEMPF
TIMELEFT
TIOCM
TIOCMBIC
TIOCMBIS
TLS
TODO
TRACKINGDELAY
TREELINK
TRYSSL
TSR
TST
TT
TTT
TXF
TXV
TXVxx
TapSwDly
TapSwPh
TcpClient
Technic
Tecnoware
Tefft
TeleCom
Telecom
Televideo
TeraStation
Teurlings
Thanos
Thecus
Theodor
Thierry
Tigra
Tnn
Tomek
TopGuard
Toth
TrackingID
TrackingResult
Tripp
TrippLite
Tru
Tx
TxD
TxHS
UBD
UBR
UDP
UID
UIDA
UINT
UNKCOMMAND
UNV
UPGUARDS
UPOII
UPS's
UPSCONN
UPSDESC
UPSHOST
UPSIMAGEPATH
UPSLC
UPSSTATSPATH
UPSTEMP
UPScode
UPSes
UPSilon
UPSonic
UPSs
UPStation
UPower
USBDEVFS
USV
USVs
UTC
UTalk
UUU
UX
Ulf
Uncomment
Unices
Unitek
Upsonic
Ut
V'ger
VALIGN
VARDESC
VARTYPE
VAout
VER
VERFW
VFI
VIB
VMIN
VMware
VNC
VSN
VTIME
VV
VVV
Vaclav
Valderen
Vdc
VendorID
Viewpower
Viewsonic
Viktor
Vout
Václav
WALKMODE
WELI
WMNut
WS
WSE
WTU
Waldie
Werror
Wextra
WhizBang
Wikipedia
WinNUT
WinPower
Wireshark
WordFmt
Wrede
XAU
XC
XCP
XLA
XOFF
XON
XP
XPPC
XSL
XT
XUPS
XXXX
XYZ
Xfer
XferDly
XfmrRes
Xpert
Xups
Xymon
YQ
YV
YY
YYYYMMDD
YZ
Yukai
Yunto
ZZZZZZZZ
Zaika
Zampieri
Zawadzki
abcd
acVoltsIn
acVoltsout
acampsiOut
acampsiout
acl
acpi
acquisited
acvoltsin
acvoltsout
adb
addcmd
addenum
addinfo
addrange
adkorte
adm
admin's
adminbox
advorder
ae
aec
af
aggregator
ai
al
ala
alarmcenables
alarmconpolarity
alarmlog
alarmshelp
alarmstatus
alarmtest
alertset
alioth
alist
alloc
allowfrom
altinterface
altpidpath
anded
aod
aon
ap
apc
apcc
apcd
apcevilhack
apcsmart
apctest
apcupsd
aphel
ar
arg
argc
args
argv
asapm
ascii
asciidoc
asem
async
atcl
ats
aug
augeas
augparse
augtest
augtool
auth
authNoPriv
authPassword
authPriv
authProtocol
authType
autoadjust
autoboot
autoconf
autodetect
autodetected
autodetection
autofrequency
automagically
automake
automessage
autoreconf
autorestart
autosaving
autostart
autowidth
auxdata
avahi
avr
awd
bAlternateSetting
backend
backgrounding
backport
backported
backupspro
badpassword
batchable
batt
battcap
batteryPercentage
battext
battlow
battnumb
battpacks
batttestinterval
batttesttime
battvoltmult
battvolts
baudrate
baytech
baz
bbh
bcmxcp
bd
beepertone
belkin
belkinunv
bestfcom
bestfort
bestfortress
bestuferrups
bestups
bigbox
bigone
bigserver
bigups
bindir
bitmapped
bitwise
bn
boolean
boostvoolts
bootable
bp
br
bsv
bt
bti
btnG
btt
buckboosthyst
buckvolts
buf
buflen
bugfix
bugfixes
buildbots
bv
bypassvolts
byv
cablepower
calloc
cb
cbl
cblimit
cd
cerr
certfile
certname
certpasswd
certpath
certutil
certverify
cfacaod
cfacaon
cfacvid
cfacvin
cfacvod
cfacvon
cfdcvd
cfdcvn
cfg
cfgadm
cflag
cflags
cgi
cgipath
chargedvbattery
chargermode
chargetime
charset
checksum
chgrp
chipset
chmod
chown
chr
christoph
chroot
chrooted
chrooting
chroots
chunked
chunking
chv
ci
cidr
clav
clearalarms
clearhistory
clearlogs
clearpassword
clepple
clicky
clueful
cmd
cmdline
cmdname
cmdparam
cmds
cmdvartab
codebase
codepath
coldstarts
collectd
colspan
command's
commandlen
compat
conf
config
configs
configureaz
configureaza
confpath
consolecontrol
const
constantitime
constantvtime
constatus
contdisplay
contstatus
coreutils
cout
coverity
cp
cpqpower
cpsups
cr
crestfactor
crlf
cron
crt
crw
cshdelay
css
cts
ctypes
cua
cuaa
customizations
cvt
cx
cyberpower
d'un
da
daisychain
daisychained
datacenter
datadir
datagrams
dataok
datasheet
datastale
dayofweek
dblatex
dcd
dcn
ddl
de
deUNV
debian
debouncing
deci
decrement
decrypt
dedb
defun
dep
dephasing
deps
desc
deschis
descr
desde
dev
devd
devel
devscan
dfl
dialout
dipsw
dir
disp
distcheck
distro
distros
dl
dll
dlopen
dmesg
dnl
dockapp
docs
dod
dpkg
dq
driverexec
drivername
driverpath
drv
drvctl
drvpath
drwxr
drwxrwx
ds
dsr
dstate
dt
dtr
dumbterm
dummycons
dummypass
dummyups
dv
ePDU
ePDUs
eaton
ec
echoback
eco
edb
edl
ei
emacs
endchar
enddate
endian
endif
endl
energizerups
energysave
english
enum
ep
epdu
epodebounce
epodelay
epop
epopolarity
eq
equalizeinterval
equalizetime
equalizevolts
errno
esac
esupssmart
et
etapro
ev
everups
everyone's
everything's
evilhack
executables
executeCommand
execve
extendedhistory
extradata
fabula
facto
fallthrough
fatalx
faultsensitivity
fc
fcntl
fd
fds
fe
fenton
fentonups
ffff
fi
fieldset
fightwarn
figlineint
figoffline
figonline
filename
filenames
filesystem
filesystems
firewalling
firmwares
flts
fmt
footnoteref
forcessl
formatconfig
formatparam
fp
freeipmi
freqsensitivity
frob
frontends
fs
fsd
ftdi
fuji
fullload
gamatronic
gcc
gd
gd's
gdlib
ge
genericsups
genericups
genesisII
gentoo
gestion
getDescription
getDevice
getTrackingResult
getValue
getVariable
getenv
getopt
getvar
gitignore
gitk
gmail
gmake
gnuplot
google
goto
gotos
gpg
groupname
guardpend
guardpstart
guestimate
guez
gufw
gui
gz
gzip
hal
hardcoded
hasFeature
hb
hcl
hg
hh
hibernate's
hiddev
hidparser
hidups
highbattery
highfrequency
hostname
hostnames
hotplug
hotplugging
href
htaccess
html
htmlpath
http
httpd
https
huawei
iBox
iDowell
iManufacturer
iSerial
iUSB
ib
ibattery
icd
icp
idProduct
idVendor
ident
identifymessage
idleload
idm
ie
ietf
ifdef
ifndef
ignorelb
ignoreoff
ignoresab
ignset
illumos
im
img
imv
includedir
inductor
infos
infoval
inh
init
init's
initctl
initinfo
initscripts
initups
inline
instcmd
instcmds
intercharacter
internet
interoperability
interoperate
interoperating
interprocess
interruptonly
interruptsize
invcontdelay
invcontpolarity
inverter
inverterlog
inverterminutes
invertervolts
io
iostream
ip
ipE
ipF
ipmi
ipmipsu
ippon
ipv
isbmex
iso
ivtscd
jNUT
jNut
jNutWebAPI
journalctl
jpg
jpgraph
json
kVA
kadets
kaminski
kde
keyclick
keyout
killall
killpower
kludgy
kr
krauler
ktrace
labcd
lan
langid
lasaine
ld
len
lf
libaugeas
libc
libcommon
libdir
libexec
libhid
libhidups
libi
libltdl
libmodbus
libnss
libnut
libnutclient
libnutconfig
libnutscan
libpng
libre
libs
libsnmp
libtool
libupsclient
libusb
libwrap
libxxx
liebert
liebertgxt
linesensitivity
linevoltage
linkdoc
linux
listdef
littleguy
lk
lm
ln
loadPercentage
localhost
localtime
lockf
lockwashers
logfacility
logfile
login
logins
logout
logrotate
longterm
lookup
loopback
lowbatt
lowbattery
lowfrequency
lowruntime
lowvoltsout
lr
lsusb
lu
lv
lvo
lxml
lxyz
mA
mDNS
mS
macaddr
macosx
mailx
maintainer's
maj
makevartable
mandir
manpage
manpages
masterguard
maxacvi
maxacvo
maxd
maxdcv
maxlength
maxreport
maxretry
maxstartdelay
maxva
maxvalue
maxvi
maxvo
md
mdadm
mecer
megatec
memset
merchantability
metadata
metasys
methodOfFlowControl
mge
mgeups
mgexml
mgmt
mib
mibs
microcontroller
microdowell
microlink
middleware
minacvi
minacvo
mincharge
mindcv
minicol
minruntime
mins
minutalk
minva
minvalue
minvi
minvo
misconfigured
mkdir
mmap
mmddyyyy
mn
modbus
modelname
modprobe
monmaster
monpasswd
monslave
monuser
morbo
msec
multi
multilink
multimeter
multimon
mustek
mv
myauthenticationpassphrase
mybox
mydev
mydevice
mydomain
mydriver
myhostname
mypass
mypassword
myprivatepassphrase
mysecurityname
myups
myupsname
nabcd
namespace
nanosleep
nashkaminski
natively
nb
nbr
nd
ndcv
nearlowbattery
netcat
netclient
netserver
netvision
networkupstools
netxml
newapc
newhidups
newmge
newvictronups
nf
ng
nhnl
nielchiano
nitram
nl
nlb
nn
nnn
noAuthNoPriv
nobody's
noflag
nohang
noimp
noinst
nolock
nomacvoltsin
nomacvoltsout
nombattvolt
nomdcvolts
nomfrequency
noout
norating
notAfter
notifyme
notifytype
notransferoids
novendor
nowait
nowarn
np
nss
ntUPSd
num
numOfBytesFromUPS
numa
numlogins
numq
nutclient
nutdev
nutdrv
nutmon
nutscan
nutsrv
nutupsdrv
nutvalue
nvi
nvo
odette
odt
offdelay
offsite
offt
offtimedays
oftd
oids
ok
ol
oldmac
oldmge
oldnut
onbatt
onbattwarn
onclick
ondelay
oneac
online
ont
ontd
ontimedays
ontiniedays
openSUSE
openlog
opensolaris
openssl
optiups
oq
otherprotocols
pF
paramkeywords
parsable
parseconf
passname
passwd
passwordlevel
pathname
pathnames
pc
pconf
pcs
pdf
pdu
pe
peername
pem
perl
pfexec
pfy
ph
phasewindow
phoenixcontact
picocom
pid
pidpath
pijuice
pinout
pinouts
pkg
pkgconfig
plaintext
plugin
plugnplay
pmset
pmu
png
pnp
pollable
pollfreq
pollinterval
pollonly
popa
portname
powercom
powerdev
powerdown
powerfactor
powerman
powermand
powermust
powernet
poweroff
powerofftime
poweronmode
powerontime
powerouts
powerpal
powerpanel
powerup
powervalue
powerware
pprint
ppro
pre
prepended
preprocess
preprocessing
preprocessor
prerelease
pretentiousVariableNamingSchemes
prgshut
printf
privPassword
privProtocol
probu
proc
productid
prog
prtconf
psu
pw
pwl
pwro
px
pxgx
py
pydoc
pynut
qa
qfs
qgs
qpi
qs
queequeg
qx
qx's
qxflags
rD
rackmount
raritan
ratedva
ratedwatts
rb
readline
readonly
realpower
realups
rebase
rebased
rebasing
rebootdelay
rebranded
receivexhs
reconnection
reentrancy
refactoring
referencenominal
regex
reposurgeon
repotec
req
resistive
resync
ret
retrydelay
revdate
revnumber
rfc
rh
richcomm
riello
rj
rk
rkm
rktoy
rms
rn
ro
roadmap
rootca
rq
rqt
rsync
rts
runlevel
runtime
runtimecal
runtimek
runtimes
rva
rw
réseau
safenet
sbin
sbindir
scd
screenshot
screenshots
scriptname
sd
sdb
sddelay
sdl
sdorder
sdtime
sdtype
se
searchable
secLevel
secName
secretpass
securityLevel
securityName
sed
selftest
sendback
sendline
sendmail
ser
seria
serialno
serialnumber
servicebypass
setFeature
setaux
setflags
setgid
setinfo
setpci
setpoint
setq
setuid
setvar
setvar's
sgs
shutdownArguments
shutdowndebounce
shutdowndelay
shutdownpolarity
shutdowntime
shutup
si
siemens
sigaction
sigmask
simplejson
simu
sio
sitesearch
sitop
sizeof
skel
slavesync
slewrate
sm
smartups
sms
sn
snmp
snmpagent
snmpv
snmpwalk
snprintf
snprintfcat
sockdebug
solaris
solis
somepass
something's
sp
spanish
spectype
spellcheck
splitaddr
splitname
sr
src
srw
ss
ssl
stan
startIP
startdelay
startup
statepath
stayoff
stderr
stdlib
stdout
stdupsv
stopIP
str
strace
strarr
strcasecmp
strcat
strchr
strcpy
strdup
strerror
strftime
strlen
struct
structs
sts
stst
stylesheet
stylesheets
su
subcommand
subdirectories
subdirectory
subdriver
subdriver's
subdrivers
subdrv
submodule
submodules
subtree
sudo
suid
superset
sv
svc
svn
sw
symlink
symlinking
symlinks
symmetrathreephase
sys
sysDescr
sysOID
sysObjectID
sysV
syscalls
sysconfdir
sysconfig
syslog
systemctl
systemd
systemdsystemunitdir
systemhours
systemmode
systemtest
sysutils
sysvinit
tabledef
tagname
tapswitchdelay
tapswitchphase
tbody
tcflush
tcgetattr
tcp
tcpdump
tcsetattr
td
tdriver
tempmax
tempmin
terminal's
termios
testime
testtime
testuser
th
timehead
timeline
timername
tiocm
tios
tmp
toolchain
topbot
tport
transmitxhs
tripplite
tripplitesu
troff
tsd
tty
ttyS
ttySx
ttyUPS
ttyUSB
ttya
ttyb
ttyc
ttymode
ttyp
tuple
turnon
tw
tx
txt
typedef
uA
uD
uM
ua
uc
udev
udevadm
ufw
ugen
ukUNV
ul
un
uncomment
unconfigured
undefine
undervoltage
unescaped
uninstall
uninterruptible
unistd
unitidentify
unmapped
unmounts
unpowered
unshutup
updateinfo
upexia
upsBypassCurrent
upsBypassPower
upsBypassVoltage
upsIdent
upsIdentModel
upsMIB
upsObjects
upsc
upscli
upsclient
upscmd
upscode
upscommon
upsct
upsd
upsd's
upsdebug
upsdebugx
upsdev
upsdrv
upsdrvctl
upsdrvsvcctl
upserror
upsfetch
upsgone
upsh
upshandler
upsidentmodel
upsimage
upsload
upslog
upslogx
upsmon
upsmon's
upsmonuser
upsname
upsonbatt
upspasswd
upsrw
upssched
upssched's
upsset
upsstats
upstype
upsuser
uptime
urpmi
usb
usbconfig
usbfs
usbhid
usbif
usbmisc
usbups
usbus
usd
usec
userid
usermap
username
usernames
userspace
usleep
usr
utalk
utf
uu
uucp
va
valgrind
validationSequence
valuelen
vaout
var's
varargs
varhigh
variable's
varlow
varname
varvalue
vbatt
vc
vendorid
verifySourceSig
versa
victron
victronups
vid
vin
virtualization
vo
vod
voltronic
von
wDescriptorLength
wakeup
webserver
wf
whitespace
wiki
wmnut
wordformat
workflow
workspace
writability
writeinfo
writeups
xAAAA
xCC
xD
xFF
xXXXX
xYYYY
xZZZZ
xa
xaabbcc
xcalloc
xd
xferdelay
xff
xfff
xffff
xfmrresistance
xh
xhtml
xmalloc
xml
xmllint
xr
xrealloc
xsltproc
xstrdup
xu
xxxAP
xxxx
xxxxAP
youruid
yyy
zaac
zinto
zlib
zw
zwfa
zzz
Åstrand
Ørpetveit<|MERGE_RESOLUTION|>--- conflicted
+++ resolved
@@ -1,8 +1,4 @@
-<<<<<<< HEAD
-personal_ws-1.1 en 2517 utf-8
-=======
-personal_ws-1.1 en 2520 utf-8
->>>>>>> 3a4e88d0
+personal_ws-1.1 en 2522 utf-8
 AAS
 ACFAIL
 ACFREQ
