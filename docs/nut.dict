<<<<<<< HEAD
personal_ws-1.1 en 3117 utf-8
=======
personal_ws-1.1 en 3176 utf-8
>>>>>>> 6cd6b567
AAS
ABI
ACFAIL
ACFREQ
ACK
ACM
ACPI
ACPresent
ACrms
ADDR
ADDRCONFIG
ADDRINFO
ADELSYSTEM
ADK
ADKK
AEC
AEF
AEG
AES
AFE
AGM
AIX
ALTROOT
AMETEK
APC's
API
APIs
APM
AQ
ARB
ARG
ARS
ATEK
ATR
ATT
ATTRS
ATX
ATs
AUTOCOMMIT
AUTOPUSH
AVL
AVR
AVRLCD
AWG
Ablerex
AcceptEnv
ActivePower
AdMiN
Affero
Agrain
AlarmStatus
AlarmsHelp
Albanese
Alcatel
Alexey
AllowOverride
Alm
AlmCPol
AlmEnbl
Amplon
Ampère
Andreas
Andreassen
Andrzej
Angelone
Antonino
Apodaca
AppData
AppVeyor
Arjen
Arkadiusz
Armin
Arnaud
Arnaud's
Aros
AsciiDoc
Asium
Ates
AudibleAlarmControl
AutoFrq
AutoMsg
AutoRst
Autobook
Autoconfigure
Autostartup
Avocent
Axxium
BATGNn
BATNn
BATTDATE
BATTTEMP
BATTV
BATTVOLT
BBBB
BBHyst
BCD
BCHARGE
BCM
BD
BNT
BOH
BP
BQ
BRD
BTEST
BTIntervl
BTS
BTTime
BTV
BUFRD
BUZ
BYP
BZ
BZOFF
BZON
BackPro
BackUPS
BadPW
Bads
Baggesen
Bakos
Balker
Bartek
BattTstFail
BatteryA
BatteryB
BaudRt
BayTech
BeepTone
Belkin's
Benedikt
Berge
Berzonis
BestPort
BiWeekly
Bieringer
BigServers
BlaXwan
BlackOut
BladeUPS
BlueOcean
Bo
Bohe
Borns
Borri
Bouissou
Bourne
Boutell's
Brabec
Breiland
Brownell
Bs
BuildBot
Buildbot
Bxx
ByPass
CA's
CABAC
CAs
CBI
CBLimit
CCC
CCCC
CDC
CDS
CELLPADDING
CELLSPACING
CERTHOST
CERTIDENT
CERTREQUEST
CERTVERIF
CEST
CHRG
CLANGVER
CLI
CLOCAL
CMDDESC
CMDSCRIPT
CN
COMLI
COMMBAD
COMMFAULT
COMMOK
CONFILE
CONTEXTs
CPAN
CPE
CPM
CPP
CPPDBG
CPPFLAGS
CPUs
CRC
CREAD
CROSSTALK
CSN
CSS
CSUM
CTB
CUDA
CVE
CXR
CXX
CXXCPP
CXXFLAGS
Casar
CentOS
Centralion
ChangeLog
ChargdV
Chatziathanassiou
CheckUPS
Checksum
Chiou
Chu
Cichowski
CircleCI
Claesson
CodingStyle
Collver
Colombier
Comfo
ConITm
ConVTm
ConfigVoltage
ConnectUPS
Corbelli
Corbolante
Coutadeur
CrestF
Ctrl
Cuvellard
Cyber
CyberPower
CyberShield
CygWin
Cygwin
DATACABLE
DATAPATH
DCE
DCF
DDD
DDDDD
DDDDDD
DDF
DDThh
DEADTIME
DEBUGOUT
DELCMD
DELENUM
DELINFO
DELPHYS
DELRANGE
DES
DESTDIR
DEVNAME
DF
DHEA
DIGYS
DISCHRG
DLLs
DMF
DN
DNS
DOCTYPE
DOMAINs
DPC
DRIVERLIST
DS
DSA
DSHUTD
DSL
DTE
DUMPALL
DUMPDONE
DWAKE
DWITH
DX
Daniele
DataRoom
Dbnc
DeepTstFail
Defensor
DeltaUPSv
DeviceID
DeviceKit
DeviceLogin
Dharm
DiSplay
Diehl
Dietze
Digitus
Digys
Dimitris
Dly
Dmitry
DocBook
Doxygen
Dynamix
Dynex
EAGAIN
EE
EEPROM
EG
EL
ELCD
EMI
EMP
ENDFOR
ENV
EOF
EOLed
EPEL
EPERM
EPFCLCD
EPO
EPS
ESC
ESV
ESXi
ETIME
EUROCASE
EXtreme
Economou
EditorConfig
Edlman
Edmundsson
Edscott
Effekta
Egys
Ekkehard
Electrys
Elio
Elizarov
Eltek
Emilien
EmmmmDnnnnn
Energia
EnergySaving
EpbrashcDoegfl
Eqls
EqlzInvl
EqlzTm
Erikson
Eriksson
Evgeny
Exar
ExecCGI
FD
FEMEA
FFF
FH
FHS
FILEPATH
FINALDELAY
FIPS
FIXME
FMRI
FO
FOREACHUPS
FOSS
FPT
FREEADDRINFO
FREHn
FRELn
FRU
FSP
FTS
FTTx
FTUPS
FV
Faber
Fabio
Fabrice
Fairstone
FaltSens
Farkas
Feldman
Ferrups
Fideltronic
Fideltronik
Filipozzi
Fiskars
FlossMetrics
Forza
Fosshost
Frama
FreeBSD
FreeDesktop
FreeIPMI
FreqSens
Frolov
FullLoad
Fuß
GCCVER
GES
GETADDRINFO
GID
GKrellM
GND
GPIO
GPIOCHIP
GPL
GPSER
GRs
GTK
GUESSTIMATION
GUIs
GWD
GXE
GXT
Gabeler
Gabor
Gammons
Gandi
Gaspar
Gathman
GenTestFail
Gert
GetUPSVars
Ghali
Giese
Gilles
GitHub
GitHub's
Gnd
Gnomovision
Goebl
Golang
Gomes
Goncalves
Gordeev
Gough
Grafenthal
Gtec
GuardEnd
GuardSt
GuideBook
Guillen
HB
HC
HEADs
HEHn
HELn
HFILE
HIDIOCINITREPORT
HIDRDD
HITRANS
HMAC
HNX
HOMEBREW
HOSTLINK
HOSTSYNC
HOWTO
HPE
HPS
HPUX
HREF
HUPCL
HV
HVT
HW
Hajduch
Hanno
Harnhammar
Havard
Heavner
Hessenflow
HiBox
HiFreq
HighBatt
Hirschler
Hlavinka
Holger
HomeKit
Homebrew
Homebridge
Hoogervorst
Hough
Hunnox
Hurd
Håvard
IANA
IC
ID's
IDE
IDEN
IDEs
IDentifiers
IFBETWEEN
IFF
IFSUPP
IGN
IMG
INADDR
INFOSIZE
INIGO
INNO
INSTCMDDESC
INTERNETOFFICE
INTERR
INTL
INV
INVOLT
IPAR
IPBX
IPC
IPs
IPv
IRC
IRIX
ITEMP
ITy
IVT
IZ
Infosec
Innova
Integrators
IntelCC
IntelliJ
InvCDly
InvCPol
InvMin
Invensys
InverterV
Invter
IoT
Ioannou
JAWAN
JBUS
JBus
JKL
JRE
JSON
JVM
JW
Jageson
Jarosch
Jasuny
JavaScript
Javadoc
Javascript
Jenkinsfile
JoinControllers
Joon
Jumpered
KNutClient
KNutSetting
KOLFF
KRT
KRTS
KTTS
Kain
Kaminski
Kanji
Kazancev
Kazutoshi
Kebo
Keor
Kersey
KeyClic
Kia
Kierdelewicz
Kirill
Kjell
Klimov
Kolodziej
Korensky's
Korte
Kralewski
Kroll
Krpec
Kubernetes
Kx
LASTXFER
LBT
LCDRM
LCDRT
LCDRTXL
LDADD
LDFLAGS
LDLC
LDRIVER
LEDs
LGTM
LH
LIBGD
LIBNEON
LIBNETSNMP
LIBOPENSSL
LIBPOWERMAN
LIBSSL
LIBUPSCLI
LINEFREQ
LINEINT
LINEV
LISTINSTCMD
LISTRW
LISTVARS
LLDB
LLNC
LOADPCT
LOCKFN
LOCKNAME
LOTRANS
LUA
LVM
LVT
LYONN
Lacerda
Lallement
LanSafe
Lansafecable
Laventhol
Legrand
Lepple
Levente
LibGD
LibLTDL
LibUSB
LineA
LineB
LineSens
Lintian
ListClients
Lite's
LogMax
LogMin
LowBatt
LowFreq
LowRntm
LowRuntime
Loyer
Ltr
Luca
Lucent
Lygre
Lynge
MANPATH
MAXAGE
MAXCONN
MAXLINEV
MAXPARMAKES
MBATTCHG
MCOL
MCU
MEC
MEGATAEC
MH
MIBs
MIMode
MINLINEV
MINSUPPLIES
MINTIMEL
MKDIRPROG
MLH
MMM
MMMMMMMMMMMMMMM
MNU
MONITORed
MOXA
MPSU
MQ
MSI
MSII
MSIII
MSVCRT
MSYS
MX
MacKenzie's
MacOS
Maccelari
Magalhaes
MagalhÃ
Magalhães
Maint
Makefile
Makefiles
Malkiewicz
Mandriva
Marcio
Marek
MariaDB
Martinezgarza
Martín
Marzouk
Massimo
Matthijs
MaxACVI
MaxACVO
MaxDCV
MaxLinear
McKinnon
Megaline
MemClientStub
Metheringham
Michal
Michalkiewicz
MicroDowell
MicroFerrups
Microline
Micropower
Microsol
Mikiewicz
Milkov
MinACVI
MinACVO
MinDCV
MinGW
MiniCOL
MiniGuard
Minislot
Moar
Modbus
ModemManager
Modris
MonAMI
MonUPS
Monett
Morioka
Morozov
Moskovitch
Moxa
Mozilla
Msg
MultiLink
Multiplug
MyCompany
MyPasSw
MySQL
MyState
NAK
NAS
NBF
NConfigs
NETVER
NETVERSION
NFS
NHS
NMC
NMCs
NMS
NNNNN
NNNNNNN
NNNNNNNN
NNNNNNNNNN
NNNNNNNNNNNNNNNNNNN
NOAUTH
NOBROADCAST
NOCOMM
NOCOMMWARNTIME
NOCONF
NOGET
NOMBATTV
NOMINV
NOMOUTV
NOMPOWER
NONBLOCK
NONUT
NOP
NOPARENT
NOTIFYCMD
NOTIFYFLAG
NOTIFYFLAGS
NOTIFYMSG
NQA
NTP
NUT's
NUTClient
NUTSRC
NUTServer
NVA
NX
Nadav
Nagios
Nash
NaturalDocs
Necedah
NetBSD
NetBeans
NetPro
NetServer
NetUps
Netman
Neus
Niels
Niklas
Niro
Nobreaks
NodeJS
Nom
NomDCV
NomVIn
NomVOut
NotePad
Novell
NrLoBatt
NutException
Nxx
OAH
OBSOLETION
OC
ODH
OEM
OEM'ed
OID
OIDs
OLHVT
OMNIVS
OMNIVSINT
ONF
ONV
OOM
OSABI
OSC
OSF
OSs
OUTDIR
OUTPUTV
OUTVOLT
OV
Oden
OffTime
OffTmDays
Ohloh
Oldworld
Olli
Omni
OmniGuard
OmniOS
OmniSmart
OnLine
OnTime
OnTmDays
OneAC
OpenBSD
OpenIndiana
OpenPGP
OpenSSL
OpenSolaris
OpenSource
OpenUPS
Opengear
Opengear's
Opensource
Opti
OptiUPS
Orvaldi
Orzechowski
OutputOverload
OvrLds
PBT
PBTn
PBTnn
PC
PC's
PCI
PDC
PDUs
PDX
PEX
PFCLCD
PGFn
PGP
PGRn
PHP
PHVn
PINGs
PINN
PIPEFN
PLD
PLL
PLVn
POLLFAIL
POLLFREQALERT
POMode
POSIX
POWERDOWNFLAG
POWEREX
POWERLINE
PPD
PPDn
PPDnnn
PPP
PPPPPPPPPP
PR
PR'ed
PROGRA
PROGS
PROTVER
PRs
PSA
PSD
PSFn
PSGPSER
PSKxn
PSSENTR
PSUs
PSW
PSX
PThreads
PULS
PV
PWLv
PWR
PXG
PaaS
Pac
PackageRequired
Parisi
Patrik
Pavel
Pawe
PbAc
Perriault
Petri
Petter
Pezzini
Phasak
PhaseWin
PhoenixContact
PhoenixTec
Phoenixtec
Pi
PiJuice
Plesser
PnP
Pohle
PointBre
Pos
Potrans
Poush
PowerAlert
PowerCOM
PowerChute
PowerCom
PowerES
PowerKinetics
PowerMIB
PowerMac
PowerMan
PowerManagerII
PowerMust
PowerNet
PowerOff
PowerPC
PowerPS
PowerPal
PowerPanel
PowerShare
PowerShield
PowerSure
PowerTech
PowerTrust
PowerVS
PowerVault
PowerWalker
PowerWare
Powerchute
Powercool
Powervar
Powerwell
Prachi
Prereqs
PresentStatus
Priv
Procomm
ProductID
Progra
Proxmox
Prynych
Pulizzi
PwrOut
PyGTK
PyNUT
PyNUTClient
QBDR
QBT
QBV
QBYF
QBYV
QE
QFLAG
QFRE
QGR
QGS
QHE
QID
QLDL
QMD
QMF
QMOD
QP
QPAR
QPD
QQ
QQQ
QRI
QSKTn
QSKn
QVFW
QWS
QinHeng
Quette
RAIDiator
RBWARNTIME
RDLCK
RDNT
RDWR
README
REDi
REFREPO
REPLBATT
REQSSL
RESPIN
RETPCT
RK
RMCARD
RMXL
RNF
RNG
ROF
RPC
RPMdrake
RPT
RRR
RSA
RSM
RST
RTU
RTXL
RUPS
RWD
Rackmount
Radek
RatedVA
RatedWatts
ReadyNAS
RealSmart
RedHat
Redhat
RefNom
Regados
Reinholdtsen
Remi
Remoting
Rene
René
Repotec's
Repoteck
RequireAny
Richthof
Rickard
Ridgway
Riihikallio
Rik
RntmK
Rocketfish
Rodrigues
Rodríguez
Rouben
Rozman
Rucelf
RxD
RxHs
Ryabov
SAI
SCM
SCO
SCR
SDA
SDE
SDR
SDRnnnnn
SDT
SELFTEST
SELinux
SENTR
SER
SERIALNO
SERVER's
SETFL
SETINFOs
SETLK
SFE
SFTWTMS
SG
SGI
SHA
SHUTDOWNCMD
SIG
SIGHUP
SIGINT
SIGKILL
SIGPIPE
SIGPWR
SIGTERM
SIGURG
SIGUSR
SIGWINCH
SKOFFn
SKONn
SKP
SKU
SL
SMALLBUF
SMBUS
SMF
SMK
SMT
SMTP
SMX
SNMPv
SNR
SOCK
SOCKADDR
SOCKLEN
SOFF
SOLA
SOLA's
SOMECO
SOV
SPARC
SPC
SPECs
SPLY
SPS
SRC
SSSS
STARTTLS
STB
STESTI
STI
STIME
STO
STP
SUNWlibusbugen
SUNWugen
SUNWusb
SURTD
SUSE
SX
SXI
SXL
SYMLINKDIR
SafeNet
Salicru
Salvia
Santinoli
Savia
Sawatzky
Schmier
Schoch
Schonefeld
Schroder
ScriptAlias
Sekury
Selinger
SendEnv
Senoidal
Sep
Sequentializing
SerialNumber
Serv
Shara
ShareAlike
Shaul
ShdnDbnc
ShdnDly
ShdnPol
Shutdn
Sibbald
Sicon
Sidorov
SigLevel
Signetic
Silvino
Sinline
Sistem
Sistemas
Slackware
SmartBoost
SmartCell
SmartOnline
SmartPro
SmartSlot
SmartTrim
SmartUPS
Smelkov
SnR
SnRm
Socomec
Sola
Solaris
Soltec
Soltys
SomeVendor
SourceForge
Soyntec
Spanier
Spiros
Sporbeck
SquareOne
Stanislav
StatePath
Stefano
Stimits
SuSE
Suatoni
Sublicensing
SunOS
SuperPower
Sweex
Sy
Sycon
Symmetra
Symmetras
Synology
SysHrs
Sysgration
SyslogIdentifier
SystemIO
Systeme
Syu
Szady
TBD
TBR
TCIFLUSH
TCIOFLUSH
TCSANOW
TEMPC
TEMPF
TGS
TIMELEFT
TIOCM
TIOCMBIC
TIOCMBIS
TLS
TLSv
TODO
TRACKINGDELAY
TREELINK
TRYSSL
TSR
TST
TT
TTT
TXF
TXG
TXV
TXVxx
TapSwDly
TapSwPh
Tchakhmakhtchian
TcpClient
Technic
Technorama
Tecnoware
Tefft
TeleCom
Telecom
Televideo
TeraStation
Teurlings
Thanos
Thecus
Theodor
Thierry
Tigra
Tnn
ToddGreenfield
Tomek
TopGuard
Toth
TrackingID
TrackingResult
Tripp
TrippLite
Tru
Tx
TxD
TxHS
UB
UBD
UBR
UCRT
UDP
UHV
UI
UID
UIDA
UINT
UNKCOMMAND
UNSTASH
UNV
UPGUARDS
UPM
UPOII
UPS's
UPSCONN
UPSDESC
UPSHOST
UPSIMAGEPATH
UPSLC
UPSSTATSPATH
UPSTEMP
UPScode
UPSes
UPSilon
UPSmart
UPSmon
UPSonic
UPSs
UPStation
UPower
URI
USBDEVFS
USBDevice
USERADDed
USV
USVs
UTC
UTalk
UUU
UX
Ubuntu
Ulf
Uncomment
Unices
Unitek
Upsonic
Ut
V'ger
VALIGN
VARDESC
VARTYPE
VAout
VER
VERFW
VFI
VIB
VM
VMIN
VMM
VMware
VNC
VPATH
VSCode
VSN
VTIME
VV
VVV
Vaclav
Valderen
Vdc
Velloso
VendorID
Viewpower
Viewsonic
Viktor
VirCIO
Vout
Václav
WALKMODE
WARNFATAL
WARNOPT
WCH
WELI
WHAD
WIPO
WMNut
WS
WSE
WTU
Waldie
WantedBy
WatchdogSec
WebFreak
Werror
Wextra
WhizBang
Wikipedia
WinMerge
WinNUT
WinPower
Wireshark
WordFmt
Wrede
XAU
XC
XCP
XLA
XOFF
XON
XOPEN
XP
XPG
XPPC
XSL
XT
XUPS
XXXX
XYZ
Xfer
XferDly
XfmrRes
Xpert
Xups
Xymon
YQ
YV
YY
YYYY
YYYYMMDD
YZ
Ygor
Yifeng
Yoyodyne
Yukai
Yunto
ZFS
ZProject
ZZZZZZZZ
Zaika
Zampieri
Zawadzki
ZeroMQ
abcd
ablerex
abuild
acVoltsIn
acVoltsout
acampsiOut
acampsiout
accessmode
acl
acm
acpi
acquisited
acvoltsin
acvoltsout
adb
addcmd
addenum
addinfo
additionalSOLibSearchPath
addr
addrange
addvars
adelsystem
adkorte
adm
admin's
adminbox
advorder
ae
aec
af
aggregator
ai
al
ala
alarmcenables
alarmconpolarity
alarmlog
alarmshelp
alarmstatus
alarmtest
alertset
alioth
alist
alldrv
alloc
allowfrom
altinterface
altpidpath
altroot
altroots
amd
anded
antivirus
aod
aon
ap
apc
apcc
apcd
apcevilhack
apcsmart
apctest
apcupsd
aphel
ar
archlinux
arduino
arg
argc
argp
args
argv
armac
armel
armhf
asapm
ascii
asciidoc
asciidoctor
asem
aspell
ast
async
atcl
ats
aug
augeas
augparse
augtest
augtool
auth
authNoPriv
authPassword
authPriv
authProtocol
authType
autoadjust
autoboot
autoconf
autodetect
autodetected
autodetection
autofrequency
autogen
automagically
automake
automessage
autoreconf
autorestart
autosaving
autoscan
autostart
autotools
autowidth
auxdata
avPHK
avahi
avr
awd
awk
bAlternateSetting
backend
backends
backgrounding
backport
backported
backports
backupspro
badpassword
baseurl
bashrc
batchable
batt
battcap
batteryPercentage
battext
battlow
battnumb
battpacks
batttestinterval
batttesttime
battvoltmult
battvolts
baudrate
baytech
baz
bbh
bcdDevice
bcmxcp
bd
beepertone
belkin
belkinunv
bestfcom
bestferrups
bestfort
bestfortress
bestuferrups
bestups
bigbox
bigone
bigserver
bigups
bindir
binfmt
binutils
bitmapped
bitmask
bitness
bitnesses
bitwise
bn
boolean
boostvoolts
bootable
bp
br
bsd
bsv
bt
bti
btnG
btt
buckboosthyst
buckvolts
buf
buflen
bugfix
bugfixes
buildbots
builddir
bullseye
busybox
bv
bypassvolts
byv
cStandard
cablepower
calloc
cb
cbi
cbl
cblimit
ccache
cd
cdc
centos
cerr
certfile
certname
certpasswd
certpath
certutil
certverify
cfacaod
cfacaon
cfacvid
cfacvin
cfacvod
cfacvon
cfdcvd
cfdcvn
cfg
cfgadm
cflag
cflags
cgi
cgipath
cgroup
cgroupsv
chargedvbattery
chargermode
chargetime
charset
checksum
chgrp
chipset
chkconfig
chmod
chown
chr
christoph
chroot
chrooted
chrooting
chroots
chunked
chunking
chv
ci
cidr
cis
clav
clearalarms
clearhistory
clearlogs
clearpassword
clepple
clicky
cls
clueful
cmake
cmd
cmdline
cmdname
cmdparam
cmds
cmdvartab
codebase
codepath
coldstarts
collectd
colspan
command's
commandlen
compat
compilerPath
conf
config
configs
configurationProvider
configureaz
configureaza
confpath
consolecontrol
const
constantitime
constantvtime
constatus
contdisplay
contrib
contstatus
copyrightable
coreutils
cout
coverity
cp
cpp
cppStandard
cppcheck
cppdbg
cppnit
cppunit
cpqpower
cpsups
cr
crestfactor
crlf
cron
crontab
crossbuild
crt
crw
csh
cshdelay
css
cstdint
ctime
ctrl
cts
ctypes
cua
cuaa
customizations
cvt
cwd
cx
cyberpower
d'un
da
daisychain
daisychained
datacenter
datadir
datagrams
dataok
datasheet
datastale
dayofweek
dblatex
dcd
dcn
ddl
de
deUNV
debian
debootstrap
debouncing
deci
decrement
decrypt
dedb
dedup
deduplication
defun
dep
dephasing
deps
desc
deschis
descr
desde
dev
devctl
devd
devel
deviceGetClients
devicename
devscan
dfl
dhcp
dialout
difftool
dipsw
dir
discardable
disp
distcheck
distclean
distro
distros
dl
dll
dlopen
dmake
dmesg
dnf
dnl
dnsmasq
docbook
dockapp
docs
dod
domxml
dpkg
dq
driverexec
drivername
driverpath
drivertool
drv
drvctl
drvpath
drwxr
drwxrwx
ds
dsr
dsssl
dstate
dt
dtds
dtksh
dtr
du
dumbterm
dummycons
dummypass
dummyups
dumpxml
dv
dynamatrix
ePDU
ePDUs
eaton
ec
echoback
eco
edb
editorconfig
edl
ef
egrep
ei
el
emacs
emptor
endchar
enddate
endian
endianness
endif
endl
energizerups
energysave
english
enum
env
envvar
envvars
ep
epdu
epodebounce
epodelay
epop
epopolarity
eq
equalizeinterval
equalizetime
equalizevolts
errno
esac
esupssmart
et
etapro
eth
ev
eval
everups
everyone's
everything's
evilhack
exe
executables
executeCommand
execve
extendedhistory
externalConsole
extradata
fabula
facto
fallthrough
fatalx
faultsensitivity
fc
fcntl
fd
fds
fe
fenton
fentonups
fffdddxxx
ffff
fi
fieldset
fightwarn
figlineint
figoffline
figonline
filename
filenames
filesystem
filesystems
firewalling
firmwares
flts
fmt
footnoteref
forceshutdown
forcessl
formatconfig
formatparam
fp
freebsd
freeipmi
freqsensitivity
frob
frontends
fs
fsd
fsr
ftdi
fuji
fullload
func
gamatronic
gcc
gcpp
gd
gd's
gdb
gdbinit
gdlib
gdwarf
ge
gedit
genericsups
genericups
genesisII
gentoo
gestion
getClients
getDescription
getDevice
getDevicesVariableValues
getTrackingResult
getValue
getVariable
getconf
getent
getenv
getopt
getvar
gitcache
github
gitignore
gitk
gmail
gmake
gnuplot
gnutls
google
goto
gotos
gpg
gpio
gpiochip
graphviz
groupadd
groupname
gtk
guardpend
guardpstart
guesstimate
guesstimation
guez
gufw
gui
gz
gzip
hal
hardcoded
hasFeature
hb
hcd
hcl
hg
hh
hibernate's
hiddev
hidparser
hidraw
hidtypes
hidups
highbattery
highfrequency
homebrew
hoster
hostname
hostnames
hostsfile
hotplug
hotplugging
hpe
href
htaccess
html
htmlpath
http
httpd
https
huawei
hunnox
hwdb
hypervisor
hypervisors
iBox
iDialog
iDowell
iManufacturer
iPlug
iSerial
iUSB
ib
ibattery
icd
icp
idProduct
idVendor
ident
identifymessage
idleload
idm
ie
ietf
ifdef
ifndef
ignoreFailures
ignorelb
ignoreoff
ignoresab
ignset
illumos
im
img
imv
includePath
includedir
inductor
infos
infoval
inh
init
init's
initctl
initializer
initializers
initinfo
initscripts
initups
inline
innotech
inplace
installcheck
installurl
instcmd
instcmds
intel
intelliSenseMode
intercharacter
internet
interoperability
interoperate
interoperating
interprocess
interruptonly
interruptsize
invcontdelay
invcontpolarity
inverter
inverterlog
inverterminutes
invertervolts
io
ioLogik
ioLogikE
ioLogikR
iocage
iostream
ip
ipE
ipF
ipmi
ipmidetectd
ipmimonitoring
ipmipsu
ippon
ipv
isDefault
isbmex
ish
iso
isolator
ivtscd
jNUT
jNut
jNutWebAPI
jbus
jdk
jenkins
jessie
jimklimov
journalctl
jpg
jpgraph
jre
json
jumboinfo
jumbotron
kVA
kadets
kaminski
kde
keyclick
keygen
keyout
keyring
keyrings
keyserver
killall
killpower
kludgy
kr
krauler
ksh
ktrace
labcd
lan
langid
largp
lasaine
ld
ldd
le
len
lf
libarchive
libaugeas
libavahi
libc
libcommon
libcppunit
libcrypto
libcurl
libdir
libdummy
libexec
libfreeipmi
libgd
libgpgme
libgpiod
libhid
libhidups
libi
libipmimonitoring
libltdl
libmodbus
libneon
libnss
libnut
libnutclient
libnutclientsub
libnutconfig
libnutscan
libpcre
libpng
libpowerman
libre
libregex
libs
libsnmp
libssl
libsystemd
libtool
libupsclient
libusb
libusb's
libusbugen
libusbx
libvirt
libwrap
libxslt
libxxx
licensor
licensors
liebert
liebertgxt
lifecycle
linesensitivity
linevoltage
linkdoc
linux
lipo
listDeviceClients
listdef
littleguy
lk
lldb
lm
ln
loadPercentage
localcalculation
localhost
localtime
lockf
lockwashers
logfacility
logfile
login
logins
logout
logrotate
longterm
lookup
loopback
lowbatt
lowbattery
lowfrequency
lowruntime
lowvoltsout
lposix
lr
lsusb
lt
ltdl
lu
lua
lv
lvo
lxc
lxcbr
lxccontainer
lxml
lxyz
lz
mA
mDNS
mS
macaddr
macosx
mailx
maintainer's
maintainership
maj
makefile
makevartable
mandir
manpage
manpages
masterguard
maxacvi
maxacvo
maxd
maxdcv
maxlength
maxreport
maxretry
maxstartdelay
maxva
maxvalue
maxvi
maxvo
mc
mcedit
md
mdadm
mecer
megatec
memset
merchantability
mergetool
metadata
metasys
methodOfFlowControl
mge
mgeups
mgexml
mgmt
miDebuggerPath
mib
mibs
microcontroller
microdowell
microlink
microsol
middleware
minacvi
minacvo
mincharge
mindcv
mingw
minicol
minruntime
mins
minutalk
minva
minvalue
minvi
minvo
mips
mirrorlist
mis
misconfigured
mkdir
mmZ
mmap
mmddyyyy
mn
mockdrv
modbus
modelname
modprobe
monmaster
monpasswd
monslave
monuser
morbo
mozilla
msec
msi
msvcrt
msys
multi
multicommands
multilib
multilink
multimeter
multimon
mustek
mv
myauthenticationpassphrase
mybox
mydev
mydevice
mydomain
mydriver
myhostname
mypass
mypassword
myprivatepassphrase
mysecurityname
myups
myupsname
nLogic
nabcd
nameserver
namespace
nano
nanosleep
nashkaminski
natively
nb
nbr
nd
ndcv
nearlowbattery
netcat
netclient
netserver
netsnmp
netvision
networkupstools
netxml
newapc
newhidups
newmge
newvictronups
nf
ng
nhnl
nielchiano
nitram
nl
nlb
nlogic
nm
nn
nnn
noAuthNoPriv
nobody's
nobt
nodtk
noflag
nogroup
nohang
noimp
noinst
nolock
nomacvoltsin
nomacvoltsout
nombattvolt
nomdcvolts
nomfrequency
noncommercially
noout
norating
noro
noscanlangid
notAfter
notifyme
notifytype
notransferoids
novendor
nowait
nowarn
np
nss
ntUPSd
num
numOfBytesFromUPS
numa
numlogins
numq
nutclient
nutclientmem
nutdev
nutdrv
nutmon
nutscan
nutsrv
nutupsdrv
nutvalue
nvi
nvo
odette
odt
offdelay
offsite
offt
offtimedays
oftd
oids
ok
okhlybov
oksh
ol
oldmac
oldmge
oldnut
omnios
onbatt
onbattwarn
onclick
ondelay
oneac
online
onlinedischarge
ont
ontd
ontimedays
ontiniedays
ooce
openSUSE
opencollective
openipmi
openjdk
openlog
openmp
opensolaris
openssh
openssl
optimizations
optiups
oq
os
ostream
otherprotocols
otheruser
outliers
pF
pacman
pacstrap
parallelized
param
paramkeywords
parsable
parseconf
passname
passphrase
passthrough
passwd
passwordlevel
pathname
pathnames
pbzip
pc
pconf
pcs
pdf
pdu
pe
peasy
peername
pem
perl
pfexec
pfy
ph
phasewindow
phoenixcontact
phoenixtec
picocom
pid
pidpath
pigz
pijuice
pinout
pinouts
pipename
pkg
pkgconf
pkgconfig
pkgin
plaintext
plugin
plugnplay
pluma
pmset
pmu
png
pnp
pollable
pollfreq
pollinterval
pollonly
popa
portname
powercom
powerdev
powerdown
powerdownflag
powerfactor
powerman
powermand
powermust
powernet
poweroff
powerofftime
poweronmode
powerontime
powerouts
powerpal
powerpanel
powerup
powervalue
powerware
ppc
pprint
ppro
pragma
pragmas
pre
preLaunchTask
prepend
prepended
preprocess
preprocessing
preprocessor
prerelease
prereqs
pretentiousVariableNamingSchemes
prgshut
printf
privPassword
privProtocol
problemMatcher
probu
proc
productid
prog
prtconf
ps
psu
pts
pty
pulizzi
pw
pwl
pwmib
pwro
px
pxg
pxgx
py
pycparser
pydoc
pygments
pynut
qa
qemu
qfs
qgs
qpi
qs
queequeg
quiesce
qx
qx's
qxflags
rD
rackmount
raritan
ratedva
ratedwatts
rb
rcctl
readline
readonly
realpower
realups
rebase
rebased
rebasing
rebootdelay
rebranded
receivexhs
reconnection
recv
redistributors
reentrancy
refactored
refactoring
referencenominal
regex
regtype
releasekeyring
relicensing
repo
reposurgeon
repotec
req
resetter
resistive
resolv
resync
ret
retrydelay
revdate
revnumber
rf
rfc
rh
richcomm
riello
rio
rj
rk
rkm
rktoy
rms
rn
ro
roadmap
rootca
rootfs
rootfs'es
rq
rqt
rsync
rts
runlevel
runtime
runtimecal
runtimek
runtimes
rva
rw
réseau
safenet
salicru
sbin
sbindir
scd
scm
screenshot
screenshots
scriptname
sd
sdb
sddelay
sdl
sdorder
sdtime
sdtype
se
searchable
secLevel
secName
secretpass
securityLevel
securityName
sed
selftest
sendback
sendline
sendmail
sequentialized
ser
seria
serialno
serialnumber
servicebypass
setFeature
setaux
setflags
setgid
setinfo
setpci
setpoint
setq
setuid
setupCommands
setvar
setvar's
sfr
sgml
sgs
shm
shutdownArguments
shutdowndebounce
shutdowndelay
shutdownpolarity
shutdowntime
shutup
si
siemens
sig
sigaction
sigmask
signedness
simplejson
simu
sio
sitesearch
sitop
sizeof
ske
skel
slavesync
slewrate
slibtool
sm
smartups
smbus
sms
sn
snailmail
snmp
snmpagent
snmpv
snmpwalk
snprintf
snprintfcat
snr
socat
sockdebug
socketname
socomec
solaris
solis
somepass
something's
sp
spanish
spectype
spellcheck
splitaddr
splitname
sr
src
srcdir
srv
srw
ss
sshd
ssize
ssl
sstate
stan
startIP
startdelay
startup
statefilepath
statepath
stayoff
stderr
stdlib
stdout
stdupsv
stopAtConnect
stopAtEntry
stopIP
str
strace
strarr
strcasecmp
strcat
strchr
strcpy
strdup
strerror
strftime
strlen
strnlen
strptime
struct
structs
sts
stst
stylesheet
stylesheets
su
subcommand
subdir
subdirectories
subdirectory
subdriver
subdriver's
subdrivers
subdrv
sublicense
sublicenses
submodule
submodules
subtree
sudo
suid
superset
suseconds
sv
svc
svcadm
svcs
svn
sw
symlink
symlinking
symlinks
symmetrathreephase
sys
sysDescr
sysOID
sysObjectID
sysV
syscalls
sysconfdir
sysconfig
syslog
systemctl
systemd
systemdshutdowndir
systemdsystemunitdir
systemdtmpfilesdir
systemhours
systemmode
systemtest
sysutils
sysvinit
tabledef
tagname
tapswitchdelay
tapswitchphase
targetArchitecture
tbody
tcflush
tcgetattr
tcl
tcp
tcpdump
tcsetattr
tcsh
td
tdriver
teknologist
tempmax
tempmin
terminal's
termios
testime
testtime
testuser
textproc
tgcware
th
timeframe
timehead
timeline
timername
timestamp
timeticks
tiocm
tios
tmp
tmpfiles
tmpfs
toolchain
toolkits
topbot
tport
transmitxhs
tripplite
tripplitesu
troff
tsd
tty
ttyACM
ttyS
ttySx
ttyU
ttyUPS
ttyUSB
ttya
ttyb
ttyc
ttymode
ttyp
tuple
turnon
tw
tx
txg
txt
typedef
uA
uD
uM
ua
uart
ubuntu
uc
ucb
ucd
ucrt
udev
udevadm
ufw
ugen
uint
ukUNV
ul
un
uname
uncomment
unconfigure
unconfigured
undefine
undervoltage
unescaped
unicast
uninstall
uninterruptible
uniq
unistd
unitidentify
unmapped
unmounts
unpowered
unshutup
unstash
updateinfo
upexia
upower
upsBypassCurrent
upsBypassPower
upsBypassVoltage
upsIdent
upsIdentModel
upsMIB
upsObjects
upsc
upscli
upsclient
upscmd
upscode
upscommon
upsct
upsd
upsd's
upsdebug
upsdebugx
upsdev
upsdrv
upsdrvctl
upsdrvsvcctl
upserror
upsfetch
upsgone
upsh
upshandler
upsidentmodel
upsimage
upsload
upslog
upslogx
upsmon
upsmon's
upsmonuser
upsname
upsonbatt
upspasswd
upsrw
upssched
upssched's
upsset
upsstats
upstype
upsuser
upswired
uptime
urb
urpmi
usb
usbconfig
usbfs
usbhid
usbif
usbmisc
usbups
usbus
usd
usec
useconds
useradd
userid
userland
usermap
username
usernames
userspace
usleep
usr
utalk
utf
uu
uucp
vCPU
va
valgrind
validationSequence
valuelen
vaout
var's
varargs
varhigh
variable's
variadic
varlow
varname
varvalue
vbatt
vc
vectronic
vendorid
ver
verifySourceSig
versa
versioned
victron
victronups
vid
vin
virsh
virtualization
vivo
vo
vod
voltronic
von
vscode
wDescriptorLength
waitbeforereconnect
wakeup
wc
wchar
webNUT
webnut
webserver
wf
wget
whitespace
wiki
wildcards
winnutclient
winpthreads
wmNUT
wmnut
wordformat
workflow
workspace
workspaceFolder
workspaces
writability
writeinfo
writeups
ws
xAAAA
xCC
xD
xFF
xXXXX
xYYYY
xZZZZ
xa
xaabbcc
xcalloc
xcode
xd
xe
xferdelay
xff
xfff
xffff
xfmrresistance
xh
xhci
xhtml
xmalloc
xml
xmllint
xpg
xr
xrealloc
xsl
xsltproc
xstrdup
xu
xxxAP
xxxx
xxxxAP
youruid
yyy
zaac
zakx
zfs
zinto
zlib
zsh
zw
zwfa
zzz
Åstrand
Ørpetveit<|MERGE_RESOLUTION|>--- conflicted
+++ resolved
@@ -1,8 +1,4 @@
-<<<<<<< HEAD
-personal_ws-1.1 en 3117 utf-8
-=======
-personal_ws-1.1 en 3176 utf-8
->>>>>>> 6cd6b567
+personal_ws-1.1 en 3179 utf-8
 AAS
 ABI
 ACFAIL
