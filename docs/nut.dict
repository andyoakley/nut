--- conflicted
+++ resolved
@@ -1,8 +1,4 @@
-<<<<<<< HEAD
-personal_ws-1.1 en 2684 utf-8
-=======
-personal_ws-1.1 en 2821 utf-8
->>>>>>> 5a414a37
+personal_ws-1.1 en 2823 utf-8
 AAS
 ACFAIL
 ACFREQ
@@ -157,11 +153,8 @@
 CBLimit
 CCC
 CCCC
-<<<<<<< HEAD
+CDC
 CDS
-=======
-CDC
->>>>>>> 5a414a37
 CELLPADDING
 CELLSPACING
 CERTHOST
