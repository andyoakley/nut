--- conflicted
+++ resolved
@@ -213,13 +213,8 @@
 		ret = write(conn->fd, buf, buflen);
 
 		if ((ret < 1) || (ret != (ssize_t)buflen)) {
-<<<<<<< HEAD
 			upsdebugx(0, "WARNING: %s: write %zd bytes to "
 				"socket %d failed (ret=%zd), disconnecting: %s",
-=======
-			upsdebugx(1, "%s: write %zd bytes to socket %d failed "
-				"(ret=%zd): %s",
->>>>>>> 223e92a4
 				__func__, buflen, conn->fd, ret, strerror(errno));
 			upsdebugx(6, "failed write: %s", buf);
 			sock_disconnect(conn);
@@ -281,13 +276,14 @@
 	if (ret <= INT_MAX)
 		upsdebugx(5, "%s: %.*s", __func__, (int)(ret-1), buf);
 
-<<<<<<< HEAD
 /*
 	upsdebugx(0, "%s: writing %zd bytes to socket %d: %s",
 		__func__, buflen, conn->fd, buf);
 */
-	ret = write(conn->fd, buf, buflen);
-	if (ret < 0) {
+
+  ret = write(conn->fd, buf, buflen);
+
+  if (ret < 0) {
 		/* Hacky bugfix: throttle down for upsd to read that */
 		upsdebugx(1, "%s: had to throttle down to retry "
 			"writing %zd bytes to socket %d "
@@ -305,13 +301,6 @@
 	if ((ret < 1) || (ret != (ssize_t)buflen)) {
 		upsdebugx(0, "WARNING: %s: write %zd bytes to "
 			"socket %d failed (ret=%zd), disconnecting: %s",
-=======
-	ret = write(conn->fd, buf, buflen);
-
-	if ((ret < 1) || (ret != (ssize_t)buflen)) {
-		upsdebugx(1, "%s: write %zd bytes to socket %d failed "
-			"(ret=%zd): %s",
->>>>>>> 223e92a4
 			__func__, buflen, conn->fd, ret, strerror(errno));
 		upsdebugx(6, "failed write: %s", buf);
 		sock_disconnect(conn);
