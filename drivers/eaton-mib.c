--- conflicted
+++ resolved
@@ -30,11 +30,9 @@
 
 #include "eaton-mib.h"
 
-<<<<<<< HEAD
 /* FIXME: split into multiple files (1 per snmp_info_t) and have XX_VERSION
  * per file */
-=======
->>>>>>> 59a64b4d
+
 #define EATON_APHEL_MIB_VERSION	"0.48"
 
 /* APHEL-GENESIS-II-MIB (monitored ePDU)
@@ -236,7 +234,7 @@
 /* Eaton PDU-MIB - Marlin MIB
  * ************************** */
 
-#define EATON_MARLIN_MIB_VERSION	"0.41"
+#define EATON_MARLIN_MIB_VERSION	"0.42"
 #define EATON_MARLIN_SYSOID			".1.3.6.1.4.1.534.6.6.7"
 #define EATON_MARLIN_OID_MODEL_NAME	".1.3.6.1.4.1.534.6.6.7.1.2.1.2.0"
 
@@ -637,12 +635,8 @@
 	{ "outlet.%i.voltage.high.critical", ST_FLAG_RW, 0.001, ".1.3.6.1.4.1.534.6.6.7.6.3.1.7.%i.%i", NULL, SU_FLAG_NEGINVALID | SU_OUTLET | SU_TYPE_DAISY_1, NULL, NULL },
 	{ "outlet.%i.power", 0, 1.0, ".1.3.6.1.4.1.534.6.6.7.6.5.1.2.%i.%i", NULL, SU_OUTLET | SU_TYPE_DAISY_1, NULL, NULL },
 	/* FIXME: handle non switchable units (only measurements), which do not expose this OID */
-<<<<<<< HEAD
 	{ "outlet.%i.switchable", ST_FLAG_STRING, SU_INFOSIZE, ".1.3.6.1.4.1.534.6.6.7.6.6.1.3.%i.%i", "no", SU_FLAG_STATIC | SU_OUTLET | SU_FLAG_OK | SU_TYPE_DAISY_1, &outlet_switchability_info[0], NULL },
-=======
-	{ "outlet.%i.switchable", ST_FLAG_STRING, SU_INFOSIZE, ".1.3.6.1.4.1.534.6.6.7.6.6.1.3.0.%i", "no", SU_FLAG_STATIC | SU_OUTLET | SU_FLAG_OK, &outlet_switchability_info[0], NULL },
-	{ "outlet.%i.type", ST_FLAG_STRING, SU_INFOSIZE, ".1.3.6.1.4.1.534.6.6.7.6.6.1.5.0.%i", "unknown", SU_FLAG_STATIC | SU_OUTLET, &outlet_type_info[0], NULL },
->>>>>>> 59a64b4d
+	{ "outlet.%i.type", ST_FLAG_STRING, SU_INFOSIZE, ".1.3.6.1.4.1.534.6.6.7.6.1.1.5.%i.%i", "unknown", SU_FLAG_STATIC | SU_OUTLET | SU_TYPE_DAISY_1, &outlet_type_info[0], NULL },
 
 	/* TODO: handle statistics
 	 * outletWh.0.1
