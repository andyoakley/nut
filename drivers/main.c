--- conflicted
+++ resolved
@@ -673,11 +673,7 @@
 	/* build the driver's extra (-x) variable table */
 	upsdrv_makevartable();
 
-<<<<<<< HEAD
-	while ((i = getopt(argc, argv, "+a:s:kDd:hx:Lqr:u:g:Vi:")) != -1) {
-=======
-	while ((i = getopt(argc, argv, "+a:s:kFBDd:hx:Lqr:u:Vi:")) != -1) {
->>>>>>> b19fd97d
+	while ((i = getopt(argc, argv, "+a:s:kFBDd:hx:Lqr:u:g:Vi:")) != -1) {
 		switch (i) {
 			case 'a':
 				upsname = optarg;
