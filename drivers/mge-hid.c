/*  mge-hid.c - data to monitor Eaton / MGE HID (USB and serial) devices
 *
 *  Copyright (C)
 *        2003 - 2015 Arnaud Quette <arnaud.quette@free.fr>
 *        2015 - 2024 Eaton / Arnaud Quette <ArnaudQuette@Eaton.com>
 *
 *  Sponsored by MGE UPS SYSTEMS <http://www.mgeups.com>
 *
 *  This program is free software; you can redistribute it and/or modify
 *  it under the terms of the GNU General Public License as published by
 *  the Free Software Foundation; either version 2 of the License, or
 *  (at your option) any later version.
 *
 *  This program is distributed in the hope that it will be useful,
 *  but WITHOUT ANY WARRANTY; without even the implied warranty of
 *  MERCHANTABILITY or FITNESS FOR A PARTICULAR PURPOSE.  See the
 *  GNU General Public License for more details.
 *
 *
 *  You should have received a copy of the GNU General Public License
 *  along with this program; if not, write to the Free Software
 *  Foundation, Inc., 59 Temple Place, Suite 330, Boston, MA 02111-1307 USA
 *
 */

/* TODO list:
 * - better processing of FW info:
 *   * some models (HP R5000) include firmware.aux (00.01.0021;00.01.00)
 *   * other (9130) need more processing (0128 => 1.28)
 *   ...
 * - better handling of input.transfer.* (need dstate_addrange)
 * - outlet management logic (Ie, for outlet.X.load.{on,off}.delay
 * 		=> use outlet.X.delay.{start,stop}
 */

#include "main.h"		/* for getval() */
#include "usbhid-ups.h"
#include "mge-hid.h"
#include "nut_float.h"
#include "timehead.h"

#ifdef WIN32
# include "wincompat.h"
# ifndef LDOUBLE
#  ifdef HAVE_LONG_DOUBLE
#   define LDOUBLE long double
#  else
#   define LDOUBLE double
#  endif
# endif
#endif

#define MGE_HID_VERSION		"MGE HID 1.51"

/* (prev. MGE Office Protection Systems, prev. MGE UPS SYSTEMS) */
/* Eaton */
#define MGE_VENDORID		0x0463

/* Dell */
#define DELL_VENDORID		0x047c

/* Powerware */
#define POWERWARE_VENDORID	0x0592

/* Hewlett Packard */
#define HP_VENDORID		0x03f0

/* AEG */
#define AEG_VENDORID		0x2b2d

/* Note that normally this VID is handled by Liebert/Phoenixtec HID mapping,
 * here it is just for for AEG PROTECT NAS devices: */
/* Phoenixtec Power Co., Ltd */
#define PHOENIXTEC		0x06da

/* IBM */
#define IBM_VENDORID		0x04b3

#if !((defined SHUT_MODE) && SHUT_MODE)
#include "usb-common.h"

/* USB IDs device table */
static usb_device_id_t mge_usb_device_table[] = {
	/* various models */
	{ USB_DEVICE(MGE_VENDORID, 0x0001), NULL },
	{ USB_DEVICE(MGE_VENDORID, 0xffff), NULL },

	/* various models */
	{ USB_DEVICE(DELL_VENDORID, 0xffff), NULL },

	/* PW 9140 */
	{ USB_DEVICE(POWERWARE_VENDORID, 0x0004), NULL },

	/* R/T3000 */
	{ USB_DEVICE(HP_VENDORID, 0x1fe5), NULL },
	/* R/T3000 */
	{ USB_DEVICE(HP_VENDORID, 0x1fe6), NULL },
	/* various models */
	{ USB_DEVICE(HP_VENDORID, 0x1fe7), NULL },
	{ USB_DEVICE(HP_VENDORID, 0x1fe8), NULL },

	/* PROTECT B / NAS */
	{ USB_DEVICE(AEG_VENDORID, 0xffff), NULL },
	{ USB_DEVICE(PHOENIXTEC, 0xffff), NULL },

	/* 6000 VA LCD 4U Rack UPS; 5396-1Kx */
	{ USB_DEVICE(IBM_VENDORID, 0x0001), NULL },

	/* Terminating entry */
	{ 0, 0, NULL }
};
#endif	/* !SHUT_MODE => USB */

typedef enum {
	MGE_DEFAULT_OFFLINE = 0,
	MGE_PEGASUS = 0x100,
	MGE_3S = 0x110,
	/* All offline models have type value < 200! */
	MGE_DEFAULT = 0x200,	/* for line-interactive and online models */
	MGE_EVOLUTION = 0x300,		/* MGE Evolution series */
		MGE_EVOLUTION_650,
		MGE_EVOLUTION_850,
		MGE_EVOLUTION_1150,
		MGE_EVOLUTION_S_1250,
		MGE_EVOLUTION_1550,
		MGE_EVOLUTION_S_1750,
		MGE_EVOLUTION_2000,
		MGE_EVOLUTION_S_2500,
		MGE_EVOLUTION_S_3000,
	MGE_PULSAR_M = 0x400,		/* MGE Pulsar M series */
		MGE_PULSAR_M_2200,
		MGE_PULSAR_M_3000,
		MGE_PULSAR_M_3000_XL,
	EATON_5P = 0x500,			/* Eaton 5P / 5PX / 5SC series */
	EATON_9E = 0x900			/* Eaton 9E entry-level series */
} models_type_t;

/* Default to line-interactive or online (ie, not offline).
 * This is then overridden for offline, through mge_model_names */
static models_type_t	mge_type = MGE_DEFAULT;

/* Countries definition, for region specific settings and features */
typedef enum {
	COUNTRY_UNKNOWN = -1,
	COUNTRY_EUROPE = 0,
	COUNTRY_US,
	/* Special European models, which also supports 200 / 208 V */
	COUNTRY_EUROPE_208,
	COUNTRY_WORLDWIDE,
	COUNTRY_AUSTRALIA,
} country_code_t;

static int		country_code = COUNTRY_UNKNOWN;

static char		mge_scratch_buf[20];

/* ABM - Advanced Battery Monitoring
 ***********************************
 * Synthesis table
 * HID data                                   |             Charger in ABM mode             | Charger in Constant mode | Error | Good |
 * UPS.BatterySystem.Charger.ABMEnable        |                      1                      |            0             |       |      |
 * UPS.BatterySystem.Charger.ChargerType      |                      4                      |            5             |       |      |
 * UPS.PowerSummary.PresentStatus.ACPresent   |           On utility          | On battery  | On utility | On battery  |       |      |
 * Charger ABM mode                           | Charging | Floating | Resting | Discharging | Disabled   | Disabled    |       |      |
 * UPS.BatterySystem.Charger.Mode             |     1    |    3     |   4     |      2      |     6      |    6        |       |      |
 * UPS.BatterySystem.Charger.Status           |     1    |    2     |   3     |      4      |     6      |    6        |   0   |   1  |
 * UPS.PowerSummary.PresentStatus.Charging    |     1    |    1     |   1     |      0      |     1      |    0        |       |      |
 * UPS.PowerSummary.PresentStatus.Discharging |     0    |    0     |   0     |      1      |     0      |    1        |       |      |
 *
 * Notes (from David G. Miller) to understand ABM status:
 * When supporting ABM, when a UPS powers up or returns from battery, or
 * ends the ABM rest mode, it enters charge mode.
 * Some UPSs run a different charger reference voltage during charge mode
 * but all the newer models should not be doing that, but basically once
 * the battery voltage reaches the charger reference level
 * (should be 2.3 volts/cell) = 13.8v battery(6 cells), the charger is considered in float mode.
 * Some UPSs will not annunciate float mode until the charger power starts falling from
 * the maximum level indicating the battery is truly at the float voltage or in float mode.
 * The %charge level is based on battery voltage and the charge mode timer
 * (should be 48 hours) and some UPSs add in a value that's related to charger
 * power output.  So you can have UPS that enters float mode with anywhere
 * from 80% or greater battery capacity.
 * float mode is not important from the software's perspective, it's there to
 * help determine if the charger is advancing correctly.
 * So in float mode, the charger is charging the battery, so by definition you
 * can assert the CHRG flag in NUT when in "float" mode or "charge" mode.
 * When in "rest" mode the charger is not delivering anything to the battery,
 * but it will when the ABM cycle(28 days) ends, or a battery discharge occurs
 * and utility returns.  This is when the ABM status should be "resting".
 * If a battery failure is detected that disables the charger, it should be
 * reporting "off" in the ABM charger status.
 * Of course when delivering load power from the battery, the ABM status is
 * discharging.
 */

#define			ABM_UNKNOWN     -1
#define			ABM_DISABLED     0
#define			ABM_ENABLED      1

/* Define internal flags to process the different ABM paths as seen in HID:
 * ABM_PATH_STATUS --> UPS.BatterySystem.Charger.Status
 * ABM_PATH_MODE --> UPS.BatterySystem.Charger.Mode */
#define			ABM_PATH_UNKNOWN  -1
#define			ABM_PATH_STATUS    0
#define			ABM_PATH_MODE      1

/* Internal flag to process battery status (CHRG/DISCHRG) and ABM */
static int advanced_battery_monitoring = ABM_UNKNOWN;

/* Internal flag to process the different ABM paths as seen in HID */
static int advanced_battery_path = ABM_PATH_UNKNOWN;

/* TODO: Lifted from strptime.c... maybe should externalize the fallback?
 * NOTE: HAVE_DECL_* are always defined, 0 or 1. Many other flags are not.
 */
#if ! HAVE_DECL_ROUND
# ifndef WIN32
static long round (double value)
# else
static long round (LDOUBLE value)
# endif
{
	long intpart;

	intpart = (long)value;
	value = value - intpart;
	if (value >= 0.5)
		intpart++;

	return intpart;
}
#endif /* HAVE_DECL_ROUND */

/* Used to store internally if ABM is enabled or not */
static const char *eaton_abm_enabled_fun(double value)
{
	int abm_enabled_value = (int)value;

	switch (abm_enabled_value)
	{
		case ABM_DISABLED:
			advanced_battery_monitoring = ABM_DISABLED;
			upsdebugx(2, "ABM status is: disabled (%i)", abm_enabled_value);
			break;
		case ABM_ENABLED:
			advanced_battery_monitoring = ABM_ENABLED;
			upsdebugx(2, "ABM status is: enabled (%i)", abm_enabled_value);
			break;
		default:
			advanced_battery_monitoring = ABM_UNKNOWN;
			upsdebugx(2, "ABM status is: unknown (%i)", abm_enabled_value);
			break;
	}

	/* Return NULL, not to get the value published! */
	return NULL;
}

static info_lkp_t eaton_abm_enabled_info[] = {
	{ 0, "dummy", eaton_abm_enabled_fun, NULL },
	{ 0, NULL, NULL, NULL }
};

/* ABM Path: UPS.BatterySystem.Charger.Mode (battery.charger.mode.status) */
static const char *eaton_abm_path_mode_fun(double value)
{
	int abm_path_mode_value = (int)value;

	/* If ABM_ENABLED and not yet initialized set ABM path to ABM_PATH_MODE */
	if (advanced_battery_monitoring == ABM_ENABLED && advanced_battery_path == ABM_PATH_UNKNOWN)
	{
		advanced_battery_path = ABM_PATH_MODE;
		upsdebugx(2, "Set ABM path to: ABM_PATH_MODE (%i)", abm_path_mode_value);
	}

	/* Return NULL, not to get the value published! */
	return NULL;
}

static info_lkp_t eaton_abm_path_mode_info[] = {
	{ 0, "dummy", eaton_abm_path_mode_fun, NULL },
	{ 0, NULL, NULL, NULL }
};

/* ABM Path: UPS.BatterySystem.Charger.Status (battery.charger.type.status) */
static const char *eaton_abm_path_status_fun(double value)
{
	int abm_path_status_value = (int)value;

	/* If ABM_ENABLED and not yet initialized set ABM path to ABM_PATH_STATUS */
	if (advanced_battery_monitoring == ABM_ENABLED && advanced_battery_path == ABM_PATH_UNKNOWN)
	{
		advanced_battery_path = ABM_PATH_STATUS;
		upsdebugx(2, "Set ABM path to: ABM_PATH_STATUS (%i)", abm_path_status_value);
	}

	/* Return NULL, not to get the value published! */
	return NULL;
}

static info_lkp_t eaton_abm_path_status_info[] = {
	{ 0, "dummy", eaton_abm_path_status_fun, NULL },
	{ 0, NULL, NULL, NULL }
};

/* Note 1: This point will need more clarification! */
# if 0
/* Used to store internally if ABM is enabled or not (for legacy units) */
static const char *eaton_abm_enabled_legacy_fun(double value)
{
	advanced_battery_monitoring = value;

	upsdebugx(2, "ABM is %s (legacy data)", (advanced_battery_monitoring==1)?"enabled":"disabled");

	/* Return NULL, not to get the value published! */
	return NULL;
}

static info_lkp_t eaton_abm_enabled_legacy_info[] = {
	{ 0, "dummy", eaton_abm_enabled_legacy_fun, NULL },
	{ 0, NULL, NULL, NULL }
};
#endif /* if 0 */

/* Used to process ABM status text (for battery.charger.status) */
static const char *eaton_abm_status_fun(double value)
{
	int abm_status_value = (int)value;

	/* Don't process if ABM is unknown or disabled */
	if (advanced_battery_monitoring == ABM_UNKNOWN || advanced_battery_monitoring == ABM_DISABLED) {
		/* Clear any previously published data, in case
		 * the user has switched off ABM */
		dstate_delinfo("battery.charger.status");
		return NULL;
	}

	/* ABM Path: UPS.BatterySystem.Charger.Status (battery.charger.type.status)
	 * as more recent and seen with 9 series devices (and possibly others): */
	if (advanced_battery_path == ABM_PATH_STATUS)
	{
		switch (abm_status_value)
		{
			case 1:
				snprintf(mge_scratch_buf, sizeof(mge_scratch_buf), "%s", "charging");
				break;
			case 2:
				snprintf(mge_scratch_buf, sizeof(mge_scratch_buf), "%s", "floating");
				break;
			case 3:
				snprintf(mge_scratch_buf, sizeof(mge_scratch_buf), "%s", "resting");
				break;
			case 4:
				snprintf(mge_scratch_buf, sizeof(mge_scratch_buf), "%s", "discharging");
				break;
			case 6: /* ABM Charger Disabled */
				snprintf(mge_scratch_buf, sizeof(mge_scratch_buf), "%s", "off");
				break;
			case 5: /* Undefined - ABM is not activated */
			default:
				/* Return NULL, not to get the value published! */
				return NULL;
		}
	}
	/* ABM Path: UPS.BatterySystem.Charger.Mode (battery.charger.mode.status)
	 * as more common and for any other ABM paths not (yet) recognized: */
	else
	{
		switch (abm_status_value)
		{
			case 1:
				snprintf(mge_scratch_buf, sizeof(mge_scratch_buf), "%s", "charging");
				break;
			case 2:
				snprintf(mge_scratch_buf, sizeof(mge_scratch_buf), "%s", "discharging");
				break;
			case 3:
				snprintf(mge_scratch_buf, sizeof(mge_scratch_buf), "%s", "floating");
				break;
			case 4:
				snprintf(mge_scratch_buf, sizeof(mge_scratch_buf), "%s", "resting");
				break;
			case 6: /* ABM Charger Disabled */
				snprintf(mge_scratch_buf, sizeof(mge_scratch_buf), "%s", "off");
				break;
			case 5: /* Undefined - ABM is not activated */
			default:
				/* Return NULL, not to get the value published! */
				return NULL;
		}
	}

	upsdebugx(2, "ABM charger status is: %s (%i)", mge_scratch_buf, abm_status_value);

	return mge_scratch_buf;
}

static info_lkp_t eaton_abm_status_info[] = {
	{ 1, "dummy", eaton_abm_status_fun, NULL },
	{ 0, NULL, NULL, NULL }
};

static info_lkp_t eaton_charger_type_info[] = {
	{ 0, "None", NULL, NULL },
	{ 1, "Extended (CLA)", NULL, NULL },
	{ 2, "Large extension", NULL, NULL },
	{ 3, "Extra large extension (XL)", NULL, NULL },
	{ 4, "ABM", NULL, NULL },
	{ 5, "Constant Charge (CC)", NULL, NULL },
	{ 0, NULL, NULL, NULL }
};

/* Used to process ABM status flags, for ups.status (CHRG/DISCHRG) */
static const char *eaton_abm_chrg_dischrg_fun(double value)
{
	int abm_chrg_dischrg_value = (int)value;

	/* Don't process if ABM is unknown or disabled */
	if (advanced_battery_monitoring == ABM_UNKNOWN || advanced_battery_monitoring == ABM_DISABLED)
		return NULL;

	/* ABM Path: UPS.BatterySystem.Charger.Status (battery.charger.type.status)
	 * as more recent and seen with 9 series devices (and possibly others): */
	if (advanced_battery_path == ABM_PATH_STATUS)
	{
		switch (abm_chrg_dischrg_value)
		{
			case 1: /* charging status */
				snprintf(mge_scratch_buf, sizeof(mge_scratch_buf), "%s", "chrg");
				break;
			case 2: /* floating status */
				snprintf(mge_scratch_buf, sizeof(mge_scratch_buf), "%s", "chrg");
				break;
			case 4: /* discharging status */
				snprintf(mge_scratch_buf, sizeof(mge_scratch_buf), "%s", "dischrg");
				break;
			case 6: /* ABM Charger Disabled */
			case 3: /* resting, nothing to publish! (?) */
			case 5: /* Undefined - ABM is not activated */
			default:
				/* Return NULL, not to get the value published! */
				return NULL;
		}
	}
	/* ABM Path: UPS.BatterySystem.Charger.Mode (battery.charger.mode.status)
	 * as more common and for any other ABM paths not (yet) recognized: */
	else
	{
		switch (abm_chrg_dischrg_value)
		{
			case 1: /* charging status */
				snprintf(mge_scratch_buf, sizeof(mge_scratch_buf), "%s", "chrg");
				break;
			case 3: /* floating status */
				snprintf(mge_scratch_buf, sizeof(mge_scratch_buf), "%s", "chrg");
				break;
			case 2: /* discharging status */
				snprintf(mge_scratch_buf, sizeof(mge_scratch_buf), "%s", "dischrg");
				break;
			case 6: /* ABM Charger Disabled */
			case 4: /* resting, nothing to publish! (?) */
			case 5: /* Undefined - ABM is not activated */
			default:
				/* Return NULL, not to get the value published! */
				return NULL;
		}
	}

	upsdebugx(2, "ABM charger flag is: %s (%i)", mge_scratch_buf, abm_chrg_dischrg_value);

	return mge_scratch_buf;
}

static info_lkp_t eaton_abm_chrg_dischrg_info[] = {
	{ 1, "dummy", eaton_abm_chrg_dischrg_fun, NULL },
	{ 0, NULL, NULL, NULL }
};

/* ABM also implies that standard CHRG/DISCHRG are processed according
 * to weither ABM is enabled or not...
 * If ABM is disabled, we publish these legacy status
 * Otherwise, we don't publish on ups.status, but only battery.charger.status */
/* FIXME: we may prefer to publish the CHRG/DISCHRG status
 * on battery.charger.status?! */
static const char *eaton_abm_check_dischrg_fun(double value)
{
	if (advanced_battery_monitoring == ABM_UNKNOWN || advanced_battery_monitoring == ABM_DISABLED)
	{
		if (d_equal(value, 1)) {
			snprintf(mge_scratch_buf, sizeof(mge_scratch_buf), "%s", "dischrg");
		}
		else {
			snprintf(mge_scratch_buf, sizeof(mge_scratch_buf), "%s", "!dischrg");
		}
	}
	else {
		/* Else, ABM is enabled, we should return NULL,
		 * not to get the value published!
		 * However, clear flags that would persist in case of prior
		 * publication in ABM-disabled mode */
		snprintf(mge_scratch_buf, sizeof(mge_scratch_buf), "%s", "!dischrg");
	}
	return mge_scratch_buf;
}

static info_lkp_t eaton_discharging_info[] = {
	{ 1, "dummy", eaton_abm_check_dischrg_fun, NULL },
	{ 0, NULL, NULL, NULL }
};

static const char *eaton_abm_check_chrg_fun(double value)
{
	if (advanced_battery_monitoring == ABM_UNKNOWN || advanced_battery_monitoring == ABM_DISABLED)
	{
		if (d_equal(value, 1)) {
			snprintf(mge_scratch_buf, sizeof(mge_scratch_buf), "%s", "chrg");
		}
		else {
			snprintf(mge_scratch_buf, sizeof(mge_scratch_buf), "%s", "!chrg");
		}
	}
	else {
		/* Else, ABM is enabled, we should return NULL,
		 * not to get the value published!
		 * However, clear flags that would persist in case of prior
		 * publication in ABM-disabled mode */
		snprintf(mge_scratch_buf, sizeof(mge_scratch_buf), "%s", "!chrg");
	}
	return mge_scratch_buf;
}

static info_lkp_t eaton_charging_info[] = {
	{ 1, "dummy", eaton_abm_check_chrg_fun, NULL },
	{ 0, NULL, NULL, NULL }
};

/* The HID path 'UPS.PowerSummary.Time' reports Unix time (ie the number of
 * seconds since 1970-01-01 00:00:00. This has to be split between ups.date and
 * ups.time */
static const char *mge_date_conversion_fun(double value)
{
	time_t	sec = value;
	struct tm	tmbuf;

	if (strftime(mge_scratch_buf, sizeof(mge_scratch_buf), "%Y/%m/%d", localtime_r(&sec, &tmbuf)) == 10) {
		return mge_scratch_buf;
	}

	upsdebugx(3, "%s: can't compute date %g", __func__, value);
	return NULL;
}

static const char *mge_time_conversion_fun(double value)
{
	time_t sec = value;
	struct tm	tmbuf;

	if (strftime(mge_scratch_buf, sizeof(mge_scratch_buf), "%H:%M:%S", localtime_r(&sec, &tmbuf)) == 8) {
		return mge_scratch_buf;
	}

	upsdebugx(3, "%s: can't compute time %g", __func__, value);
	return NULL;
}

#ifdef HAVE_STRPTIME
/* Conversion back retrieve ups.time to build the full unix time */
static double mge_date_conversion_nuf(const char *value)
{
	struct tm	mge_tm;

	/* build a full value (date) + time string */
	snprintf(mge_scratch_buf, sizeof(mge_scratch_buf), "%s %s", value, dstate_getinfo("ups.time"));

	if (strptime(mge_scratch_buf, "%Y/%m/%d %H:%M:%S", &mge_tm) != NULL) {
		return mktime(&mge_tm);
	}

	upsdebugx(3, "%s: can't compute date %s", __func__, value);
	return 0;
}

/* Conversion back retrieve ups.date to build the full unix time */
static double mge_time_conversion_nuf(const char *value)
{
	struct tm	mge_tm;

	/* build a full date + value (time) string */
	snprintf(mge_scratch_buf, sizeof(mge_scratch_buf), "%s %s", dstate_getinfo("ups.date"), value);

	if (strptime(mge_scratch_buf, "%Y/%m/%d %H:%M:%S", &mge_tm) != NULL) {
		return mktime(&mge_tm);
	}

	upsdebugx(3, "%s: can't compute time %s", __func__, value);
	return 0;
}

static info_lkp_t mge_date_conversion[] = {
	{ 0, NULL, mge_date_conversion_fun, mge_date_conversion_nuf },
	{ 0, NULL, NULL, NULL }
};

static info_lkp_t mge_time_conversion[] = {
	{ 0, NULL, mge_time_conversion_fun, mge_time_conversion_nuf },
	{ 0, NULL, NULL, NULL }
};
#else
static info_lkp_t mge_date_conversion[] = {
	{ 0, NULL, mge_date_conversion_fun, NULL },
	{ 0, NULL, NULL, NULL }
};

static info_lkp_t mge_time_conversion[] = {
	{ 0, NULL, mge_time_conversion_fun, NULL },
	{ 0, NULL, NULL, NULL }
};
#endif /* HAVE_STRPTIME */

/* The HID path 'UPS.PowerSummary.ConfigVoltage' only reports
   'battery.voltage.nominal' for specific UPS series. Ignore
   the value for other series (default behavior). */
static const char *mge_battery_voltage_nominal_fun(double value)
{
	switch (mge_type & 0xFF00)	/* Ignore model byte */
	{
	case MGE_EVOLUTION:
		if (mge_type == MGE_EVOLUTION_650) {
			value = 12.0;
		}
		break;

	case MGE_PULSAR_M:
	case EATON_5P:
	case EATON_9E:	/* Presumably per https://github.com/networkupstools/nut/issues/1925#issuecomment-1562342854 */
		break;

	default:
		return NULL;
	}

	snprintf(mge_scratch_buf, sizeof(mge_scratch_buf), "%.0f", value);
	return mge_scratch_buf;
}

static info_lkp_t mge_battery_voltage_nominal[] = {
	{ 0, NULL, mge_battery_voltage_nominal_fun, NULL },
	{ 0, NULL, NULL, NULL }
};

/* The HID path 'UPS.PowerSummary.Voltage' only reports
   'battery.voltage' for specific UPS series. Ignore the
   value for other series (default behavior). */
static const char *mge_battery_voltage_fun(double value)
{
	switch (mge_type & 0xFF00)	/* Ignore model byte */
	{
	case MGE_EVOLUTION:
	case MGE_PULSAR_M:
	case EATON_5P:
	case EATON_9E:	/* Presumably per https://github.com/networkupstools/nut/issues/1925#issuecomment-1562342854 */
		break;

	default:
		return NULL;
	}

	snprintf(mge_scratch_buf, sizeof(mge_scratch_buf), "%.1f", value);
	return mge_scratch_buf;
}

static info_lkp_t mge_battery_voltage[] = {
	{ 0, NULL, mge_battery_voltage_fun, NULL },
	{ 0, NULL, NULL, NULL }
};

static const char *mge_powerfactor_conversion_fun(double value)
{
	snprintf(mge_scratch_buf, sizeof(mge_scratch_buf), "%.2f", value / 100);
	return mge_scratch_buf;
}

static info_lkp_t mge_powerfactor_conversion[] = {
	{ 0, NULL, mge_powerfactor_conversion_fun, NULL },
	{ 0, NULL, NULL, NULL }
};

static const char *mge_battery_capacity_fun(double value)
{
	snprintf(mge_scratch_buf, sizeof(mge_scratch_buf), "%.2f", value / 3600);
	return mge_scratch_buf;
}

static info_lkp_t mge_battery_capacity[] = {
	{ 0, NULL, mge_battery_capacity_fun, NULL },
	{ 0, NULL, NULL, NULL }
};

static info_lkp_t eaton_enable_disable_info[] = {
	{ 0, "disabled", NULL, NULL },
	{ 1, "enabled", NULL, NULL },
	{ 0, NULL, NULL, NULL }
};

static info_lkp_t mge_upstype_conversion[] = {
	{ 1, "offline / line interactive", NULL, NULL },
	{ 2, "online", NULL, NULL },
	{ 3, "online - unitary/parallel", NULL, NULL },
	{ 4, "online - parallel with hot standy", NULL, NULL },
	{ 5, "online - hot standby redundancy", NULL, NULL },
	{ 0, NULL, NULL, NULL }
};

static info_lkp_t mge_sensitivity_info[] = {
	{ 0, "normal", NULL, NULL },
	{ 1, "high", NULL, NULL },
	{ 2, "low", NULL, NULL },
	{ 0, NULL, NULL, NULL }
};

static info_lkp_t mge_emergency_stop[] = {
	{ 1, "Emergency stop!", NULL, NULL },
	{ 0, NULL, NULL, NULL }
};

static info_lkp_t mge_wiring_fault[] = {
	{ 1, "Wiring fault!", NULL, NULL },
	{ 0, NULL, NULL, NULL }
};

static info_lkp_t mge_config_failure[] = {
	{ 1, "Fatal EEPROM fault!", NULL, NULL },
	{ 0, NULL, NULL, NULL }
};

static info_lkp_t mge_inverter_volthi[] = {
	{ 1, "Inverter AC voltage too high!", NULL, NULL },
	{ 0, NULL, NULL, NULL }
};

static info_lkp_t mge_inverter_voltlo[] = {
	{ 1, "Inverter AC voltage too low!", NULL, NULL },
	{ 0, NULL, NULL, NULL }
};

static info_lkp_t mge_short_circuit[] = {
	{ 1, "Output short circuit!", NULL, NULL },
	{ 0, NULL, NULL, NULL }
};

static info_lkp_t mge_onbatt_info[] = {
	{ 1, "!online", NULL, NULL },
	{ 0, "online", NULL, NULL },
	{ 0, NULL, NULL, NULL }
};

/* allow limiting to ups.model = Protection Station, Ellipse Eco
 * and 3S (US 750 and AUS 700 only!) */
static const char *eaton_check_pegasus_fun(double value)
{
	switch (mge_type & 0xFF00)	/* Ignore model byte */
	{
	case MGE_PEGASUS:
		break;
	case MGE_3S:
		/* Only consider non European models */
		if (country_code != COUNTRY_EUROPE)
			break;
		return NULL;
	default:
		return NULL;
	}

	snprintf(mge_scratch_buf, sizeof(mge_scratch_buf), "%.0f", value);
	return mge_scratch_buf;
}

static info_lkp_t pegasus_threshold_info[] = {
	{ 10, "10", eaton_check_pegasus_fun, NULL },
	{ 25, "25", eaton_check_pegasus_fun, NULL },
	{ 60, "60", eaton_check_pegasus_fun, NULL },
	{ 0, NULL, NULL, NULL }
};

/* allow limiting standard yes/no info (here, to enable ECO mode) to
 * ups.model = Protection Station, Ellipse Eco and 3S (US 750 and AUS 700 only!)
 * this allows to enable special flags used in hid_info_t entries (Ie RW) */
static const char *pegasus_yes_no_info_fun(double value)
{
	switch (mge_type & 0xFF00)	/* Ignore model byte */
	{
	case MGE_PEGASUS:
		break;
	case MGE_3S:
		/* Only consider non European models */
		if (country_code != COUNTRY_EUROPE)
			break;
		return NULL;
	default:
		return NULL;
	}

	return (d_equal(value, 0)) ? "no" : "yes";
}

/* Conversion back of yes/no info */
static double pegasus_yes_no_info_nuf(const char *value)
{
	switch (mge_type & 0xFF00)	/* Ignore model byte */
	{
	case MGE_PEGASUS:
		break;
	case MGE_3S:
		/* Only consider non European models */
		if (country_code != COUNTRY_EUROPE)
			break;
		return 0;
	default:
		return 0;
	}

	if (!strncmp(value, "yes", 3))
		return 1;
	else
		return 0;
}

static info_lkp_t pegasus_yes_no_info[] = {
	{ 0, "no", pegasus_yes_no_info_fun, pegasus_yes_no_info_nuf },
	{ 1, "yes", pegasus_yes_no_info_fun, pegasus_yes_no_info_nuf },
	{ 0, NULL, NULL, NULL }
};

static info_lkp_t outlet_eco_yes_no_info[] = {
	{ 0, "The outlet is not ECO controlled", NULL, NULL },
	{ 1, "The outlet is ECO controlled", NULL, NULL },
	{ 0, NULL, NULL, NULL }
};

/* Function to check if the current High Efficiency (aka ECO) mode voltage/frequency is within the configured limits */
static const char *eaton_input_eco_mode_check_range(double value)
{
<<<<<<< HEAD
    double bypass_voltage;
	double eco_low;
    double eco_high;
    double out_nominal;
    double out_frequency_nominal;
	double bypass_frequency;
    double frequency_range;
    double lower_frequency_limit;
    double upper_frequency_limit;

    /* Get the Eco mode voltage/frequency and transfer points */
	const char* bypass_voltage_str = dstate_getinfo("input.bypass.voltage");
    const char* eco_low_str = dstate_getinfo("input.transfer.eco.low");
    const char* eco_high_str = dstate_getinfo("input.transfer.eco.high");
    const char* out_nominal_str = dstate_getinfo("output.voltage.nominal");
    const char* out_nominal_frequency_str = dstate_getinfo("output.frequency.nominal");
    const char* frequency_range_str = dstate_getinfo("input.transfer.frequency.eco.range");
	const char* bypass_frequency_str = dstate_getinfo("input.bypass.frequency");

    NUT_UNUSED_VARIABLE(value);

    if (eco_low_str == NULL || eco_high_str == NULL || bypass_voltage_str == NULL || bypass_frequency_str == NULL ||
        out_nominal_str == NULL || out_nominal_frequency_str == NULL || frequency_range_str == NULL) {
        upsdebugx(1, "Failed to get values: %s, %s, %s, %s, %s, %s, %s",
                  eco_low_str, eco_high_str,  bypass_voltage_str, bypass_frequency_str, out_nominal_str,
                  out_nominal_frequency_str, frequency_range_str);
        return NULL; /* Handle the error appropriately */
    }

    str_to_double(bypass_voltage_str, &bypass_voltage, 10);
	str_to_double(eco_low_str, &eco_low, 10);
    str_to_double(eco_high_str, &eco_high, 10);
    str_to_double(out_nominal_str, &out_nominal, 10);
    str_to_double(out_nominal_frequency_str, &out_frequency_nominal, 10);
    str_to_double(frequency_range_str, &frequency_range, 10);
	str_to_double(bypass_frequency_str, &bypass_frequency, 10);

    /* Default values if user-defined limits are not available or out of range
       5% below nominal output voltage
       5% above nominal output voltage
       5% below/above output frequency nominal */

    /* Set the frequency limit */
    if (frequency_range > 0) {
        lower_frequency_limit = out_frequency_nominal - (out_frequency_nominal / 100 * frequency_range);
        upper_frequency_limit = out_frequency_nominal + (out_frequency_nominal / 100 * frequency_range);
    } else {
        lower_frequency_limit = out_frequency_nominal - (out_frequency_nominal / 100 * 5);
        upper_frequency_limit = out_frequency_nominal + (out_frequency_nominal / 100 * 5);
    }

    /* Check if user-defined limits are available and within valid range */
    if ((eco_low > 0 && eco_high > 0) &&
        (bypass_voltage >= eco_low && bypass_voltage <= eco_high) &&
        (bypass_frequency >= lower_frequency_limit && bypass_frequency <= upper_frequency_limit)) {
        return "ECO"; /* Enter Eco mode */
    }

    /* Default values if user-defined limits are not available or out of range */
	if ((bypass_voltage >= out_nominal * 0.95 && bypass_voltage <= out_nominal * 1.05) &&
	   (bypass_frequency >= lower_frequency_limit && bypass_frequency <= upper_frequency_limit)) {
        return "ECO"; /* Enter Eco mode */
    } else {
        return NULL; /* Do not enter Eco mode */
    }
=======
	double bypass_voltage;
	double eco_low;
	double eco_high;
	double out_nominal;
	double out_frequency_nominal;
	double bypass_frequency;
	double frequency_range;
	double lower_frequency_limit;
	double upper_frequency_limit;

	/* Get the Eco mode voltage/frequency and transfer points */
	const char* bypass_voltage_str = dstate_getinfo("input.bypass.voltage");
	const char* eco_low_str = dstate_getinfo("input.transfer.eco.low");
	const char* eco_high_str = dstate_getinfo("input.transfer.eco.high");
	const char* out_nominal_str = dstate_getinfo("output.voltage.nominal");
	const char* out_nominal_frequency_str = dstate_getinfo("output.frequency.nominal");
	const char* frequency_range_str = dstate_getinfo("input.transfer.frequency.eco.range");
	const char* bypass_frequency_str = dstate_getinfo("input.bypass.frequency");

	NUT_UNUSED_VARIABLE(value);

	if (eco_low_str == NULL || eco_high_str == NULL
	 || bypass_voltage_str == NULL || bypass_frequency_str == NULL
	 || out_nominal_str == NULL || out_nominal_frequency_str == NULL
	 || frequency_range_str == NULL
	) {
		upsdebugx(1, "Failed to get values: %s, %s, %s, %s, %s, %s, %s",
			eco_low_str, eco_high_str,
			bypass_voltage_str, bypass_frequency_str,
			out_nominal_str, out_nominal_frequency_str,
			frequency_range_str);
		return NULL; /* Handle the error appropriately */
	}

	str_to_double(bypass_voltage_str, &bypass_voltage, 10);
	str_to_double(eco_low_str, &eco_low, 10);
	str_to_double(eco_high_str, &eco_high, 10);
	str_to_double(out_nominal_str, &out_nominal, 10);
	str_to_double(out_nominal_frequency_str, &out_frequency_nominal, 10);
	str_to_double(frequency_range_str, &frequency_range, 10);
	str_to_double(bypass_frequency_str, &bypass_frequency, 10);

	/* Default values if user-defined limits are not available or out of range
	   5% below nominal output voltage
	   5% above nominal output voltage
	   5% below/above output frequency nominal
	 */

	/* Set the frequency limit */
	if (frequency_range > 0) {
		lower_frequency_limit = out_frequency_nominal - (out_frequency_nominal / 100 * frequency_range);
		upper_frequency_limit = out_frequency_nominal + (out_frequency_nominal / 100 * frequency_range);
	} else {
		lower_frequency_limit = out_frequency_nominal - (out_frequency_nominal / 100 * 5);
		upper_frequency_limit = out_frequency_nominal + (out_frequency_nominal / 100 * 5);
	}

	/* Check if user-defined limits are available and within valid range */
	if ((eco_low > 0 && eco_high > 0)
	 && (bypass_voltage >= eco_low && bypass_voltage <= eco_high)
	 && (bypass_frequency >= lower_frequency_limit && bypass_frequency <= upper_frequency_limit)
	) {
		return "ECO"; /* Enter Eco mode */
	}

	/* Default values if user-defined limits are not available or out of range */
	if ((bypass_voltage >= out_nominal * 0.95 && bypass_voltage <= out_nominal * 1.05)
	 && (bypass_frequency >= lower_frequency_limit && bypass_frequency <= upper_frequency_limit)
	) {
		return "ECO"; /* Enter Eco mode */
	} else {
		return NULL; /* Do not enter Eco mode */
	}
>>>>>>> 0f6ae039
}

/* High Efficiency (aka ECO) mode */
static info_lkp_t eaton_input_mode_info[] = {
<<<<<<< HEAD
    { 0, "normal", NULL, NULL },
    { 1, "ECO", eaton_input_eco_mode_check_range, NULL }, /* NOTE: "ecomode" = checked and working fine */
    { 2, "ESS", NULL, NULL }, /* Energy Saver System, makes sense for UPS that implements this mode */
    { 0, NULL, NULL, NULL }
=======
	{ 0, "normal", NULL, NULL },
	{ 1, "ECO", eaton_input_eco_mode_check_range, NULL }, /* NOTE: "ecomode" = checked and working fine */
	{ 2, "ESS", NULL, NULL }, /* Energy Saver System, makes sense for UPS that implements this mode */
	{ 0, NULL, NULL, NULL }
>>>>>>> 0f6ae039
};

/* Function to check if the current bypass voltage/frequency is within the configured limits */
static const char *eaton_input_bypass_check_range(double value)
{
<<<<<<< HEAD
    double bypass_voltage;
    double bypass_low;
    double bypass_high;
    double out_nominal;
	double bypass_frequency;
    double frequency_range;
=======
	double bypass_voltage;
	double bypass_low;
	double bypass_high;
	double out_nominal;
	double bypass_frequency;
	double frequency_range;
>>>>>>> 0f6ae039
	double lower_frequency_limit;
	double upper_frequency_limit;
	double out_frequency_nominal;


	/* Get the bypass voltage/frequency and transfer points */
<<<<<<< HEAD
    const char* bypass_voltage_str = dstate_getinfo("input.bypass.voltage");
    const char* bypass_low_str = dstate_getinfo("input.transfer.bypass.low");
    const char* bypass_high_str = dstate_getinfo("input.transfer.bypass.high");
    const char* out_nominal_str = dstate_getinfo("output.voltage.nominal");
	const char* bypass_frequency_str = dstate_getinfo("input.bypass.frequency");
    const char* frequency_range_str = dstate_getinfo("input.transfer.frequency.bypass.range");
    const char* out_nominal_frequency_str = dstate_getinfo("output.frequency.nominal");

	NUT_UNUSED_VARIABLE(value);

    if (bypass_voltage_str == NULL || bypass_low_str == NULL || bypass_high_str == NULL || out_nominal_str == NULL ||
        bypass_frequency_str == NULL || frequency_range_str == NULL || out_nominal_frequency_str == NULL) {
        upsdebugx(1, "Failed to get values: %s, %s, %s, %s, %s, %s, %s",
                  bypass_voltage_str, bypass_low_str, bypass_high_str, out_nominal_str,
                  bypass_frequency_str, frequency_range_str, out_nominal_frequency_str);
        return NULL; /* Handle the error appropriately */
    }

    str_to_double(bypass_voltage_str, &bypass_voltage, 10);
=======
	const char* bypass_voltage_str = dstate_getinfo("input.bypass.voltage");
	const char* bypass_low_str = dstate_getinfo("input.transfer.bypass.low");
	const char* bypass_high_str = dstate_getinfo("input.transfer.bypass.high");
	const char* out_nominal_str = dstate_getinfo("output.voltage.nominal");
	const char* bypass_frequency_str = dstate_getinfo("input.bypass.frequency");
	const char* frequency_range_str = dstate_getinfo("input.transfer.frequency.bypass.range");
	const char* out_nominal_frequency_str = dstate_getinfo("output.frequency.nominal");

	NUT_UNUSED_VARIABLE(value);

	if (bypass_voltage_str == NULL || bypass_low_str == NULL
	 || bypass_high_str == NULL || out_nominal_str == NULL
	 || bypass_frequency_str == NULL || frequency_range_str == NULL
	 || out_nominal_frequency_str == NULL
	) {
		upsdebugx(1, "Failed to get values: %s, %s, %s, %s, %s, %s, %s",
			bypass_voltage_str, bypass_low_str, bypass_high_str, out_nominal_str,
			bypass_frequency_str, frequency_range_str, out_nominal_frequency_str);
		return NULL; /* Handle the error appropriately */
	}

	str_to_double(bypass_voltage_str, &bypass_voltage, 10);
>>>>>>> 0f6ae039
	str_to_double(bypass_low_str, &bypass_low, 10);
	str_to_double(bypass_high_str, &bypass_high, 10);
	str_to_double(out_nominal_str, &out_nominal, 10);
	str_to_double(bypass_frequency_str, &bypass_frequency, 10);
<<<<<<< HEAD
    str_to_double(frequency_range_str, &frequency_range, 10);
	str_to_double(out_nominal_frequency_str, &out_frequency_nominal, 10);

    /* Default values if user-defined limits are not available or out of range
       20% below nominal output voltage
       15% above nominal output voltage
	   10% below/above output frequency nominal */

	/* Set the frequency limit */
    if (frequency_range > 0) {
        lower_frequency_limit = out_frequency_nominal - (out_frequency_nominal / 100 * frequency_range);
        upper_frequency_limit = out_frequency_nominal + (out_frequency_nominal / 100 * frequency_range);
    } else {
        lower_frequency_limit = out_frequency_nominal - (out_frequency_nominal / 100 * 10);
        upper_frequency_limit = out_frequency_nominal + (out_frequency_nominal / 100 * 10);
    }

	/* Check if user-defined limits are available and within valid range */
    if ((bypass_low > 0 && bypass_high > 0) &&
        (bypass_voltage >= bypass_low && bypass_voltage <= bypass_high) &&
		(bypass_frequency >= lower_frequency_limit && bypass_frequency <= upper_frequency_limit)) {
        return "on"; /* Enter bypass mode */
    }

    if ((bypass_voltage >= out_nominal * 0.8 && bypass_voltage <= out_nominal * 1.15) &&
	   (bypass_frequency >= lower_frequency_limit && bypass_frequency <= upper_frequency_limit)) {
        return "on"; /* Enter bypass mode */
    } else {
        return NULL; /* Do not enter bypass mode */
    }
=======
	str_to_double(frequency_range_str, &frequency_range, 10);
	str_to_double(out_nominal_frequency_str, &out_frequency_nominal, 10);

	/* Default values if user-defined limits are not available or out of range
	   20% below nominal output voltage
	   15% above nominal output voltage
	   10% below/above output frequency nominal
	 */

	/* Set the frequency limit */
	if (frequency_range > 0) {
		lower_frequency_limit = out_frequency_nominal - (out_frequency_nominal / 100 * frequency_range);
		upper_frequency_limit = out_frequency_nominal + (out_frequency_nominal / 100 * frequency_range);
	} else {
		lower_frequency_limit = out_frequency_nominal - (out_frequency_nominal / 100 * 10);
		upper_frequency_limit = out_frequency_nominal + (out_frequency_nominal / 100 * 10);
	}

	/* Check if user-defined limits are available and within valid range */
	if ((bypass_low > 0 && bypass_high > 0)
	 && (bypass_voltage >= bypass_low && bypass_voltage <= bypass_high)
	 && (bypass_frequency >= lower_frequency_limit && bypass_frequency <= upper_frequency_limit)
	) {
		return "on"; /* Enter bypass mode */
	}

	if ((bypass_voltage >= out_nominal * 0.8 && bypass_voltage <= out_nominal * 1.15)
	 && (bypass_frequency >= lower_frequency_limit && bypass_frequency <= upper_frequency_limit)
	) {
		return "on"; /* Enter bypass mode */
	} else {
		return NULL; /* Do not enter bypass mode */
	}
>>>>>>> 0f6ae039
}

/* Automatic Bypass mode on */
static info_lkp_t eaton_input_bypass_mode_on_info[] = {
<<<<<<< HEAD
    { 0, "disabled", NULL, NULL },
    { 1, "on", eaton_input_bypass_check_range, NULL },
    { 0, NULL, NULL, NULL }
=======
	{ 0, "disabled", NULL, NULL },
	{ 1, "on", eaton_input_bypass_check_range, NULL },
	{ 0, NULL, NULL, NULL }
>>>>>>> 0f6ae039
};

/* Automatic Bypass mode Off */
static info_lkp_t eaton_input_bypass_mode_off_info[] = {
<<<<<<< HEAD
    { 0, "disabled", NULL, NULL },
    { 1, "off", NULL, NULL },
    { 0, NULL, NULL, NULL }
=======
	{ 0, "disabled", NULL, NULL },
	{ 1, "off", NULL, NULL },
	{ 0, NULL, NULL, NULL }
>>>>>>> 0f6ae039
};

/* Determine country using UPS.PowerSummary.Country.
 * If not present:
 * 		if PowerConverter.Output.Voltage >= 200 => "Europe"
 * 		else default to "US" */
static const char *eaton_check_country_fun(double value)
{
	country_code = value;
	/* Return NULL, not to get the value published! */
	return NULL;
}

static info_lkp_t eaton_check_country_info[] = {
	{ 0, "dummy", eaton_check_country_fun, NULL },
	{ 0, NULL, NULL, NULL }
};

/* When UPS.PowerConverter.Output.ActivePower is not present,
 * compute a realpower approximation using available data */
static const char *eaton_compute_realpower_fun(double value)
{
	const char *str_ups_load = dstate_getinfo("ups.load");
	const char *str_power_nominal = dstate_getinfo("ups.power.nominal");
	const char *str_powerfactor = dstate_getinfo("output.powerfactor");
	float powerfactor = 0.80;
	int power_nominal = 0;
	int ups_load = 0;
	double realpower = 0;
	NUT_UNUSED_VARIABLE(value);

	if (str_power_nominal && str_ups_load) {
		/* Extract needed values */
		ups_load = atoi(str_ups_load);
		power_nominal = atoi(str_power_nominal);
		if (str_powerfactor)
			powerfactor = atof(str_powerfactor);
		/* Compute the value */
		realpower = round(ups_load * 0.01 * power_nominal * powerfactor);
		snprintf(mge_scratch_buf, sizeof(mge_scratch_buf), "%.0f", realpower);
		upsdebugx(1, "eaton_compute_realpower_fun(%s)", mge_scratch_buf);
		return mge_scratch_buf;
	}
	/* else can't process */
	/* Return NULL, not to get the value published! */
	return NULL;
}

static info_lkp_t eaton_compute_realpower_info[] = {
	{ 0, "dummy", eaton_compute_realpower_fun, NULL },
	{ 0, NULL, NULL, NULL }
};

/* Limit nominal output voltage according to HV or LV models */
static const char *nominal_output_voltage_fun(double value)
{
	static long	nominal = -1;

	if (nominal < 0) {
		nominal = value;
	}

	switch ((long)nominal)
	{
	/* LV models */
	case 100:
	case 110:
	case 120:
	case 127:
		switch ((long)value)
		{
		case 100:
		case 110:
		case 120:
		case 127:
			break;
		default:
			return NULL;
		}
		break;

	/* line-interactive and online support 200/208 and 220/230/240*/
	/* HV models */
	/* 208V */
	case 200:
	case 208:
		switch ((long)value)
		{
		case 200:
		case 208:
			break;
		/* 230V */
		case 220:
		case 230:
		case 240:
			if ((mge_type & 0xFF00) >= MGE_DEFAULT)
				break;
			return NULL;
		default:
			return NULL;
		}
		break;

	/* HV models */
	/* 230V */
	case 220:
	case 230:
	case 240:
		switch ((long)value)
		{
		case 200:
		case 208:
			/* line-interactive and online also support 200 / 208 V
			 * So break on offline models */
			if ((mge_type & 0xFF00) < MGE_DEFAULT)
				return NULL;
			/* FIXME: Some European models ("5130 RT 3000") also
			 * support both HV values */
			if (country_code == COUNTRY_EUROPE_208)
				break;
			/* explicit fallthrough: */
			goto fallthrough_value;

		case 220:
		case 230:
		case 240:
		fallthrough_value:
			break;

		default:
			return NULL;
		}
		break;

	default:
		upsdebugx(3, "%s: can't autodetect settable voltages from %g", __func__, value);
	}

	snprintf(mge_scratch_buf, sizeof(mge_scratch_buf), "%.0f", value);
	return mge_scratch_buf;
}

static info_lkp_t nominal_output_voltage_info[] = {
	/* line-interactive, starting with Evolution, support both HV values */
	/* HV models */
	/* 208V */
	{ 200, "200", nominal_output_voltage_fun, NULL },
	{ 208, "208", nominal_output_voltage_fun, NULL },
	/* HV models */
	/* 230V */
	{ 220, "220", nominal_output_voltage_fun, NULL },
	{ 230, "230", nominal_output_voltage_fun, NULL },
	{ 240, "240", nominal_output_voltage_fun, NULL },
	/* LV models */
	{ 100, "100", nominal_output_voltage_fun, NULL },
	{ 110, "110", nominal_output_voltage_fun, NULL },
	{ 120, "120", nominal_output_voltage_fun, NULL },
	{ 127, "127", nominal_output_voltage_fun, NULL },
	{ 0, NULL, NULL, NULL }
};

/* Limit reporting "online / !online" to when "!off" */
static const char *eaton_converter_online_fun(double value)
{
	unsigned ups_status = ups_status_get();

	if (ups_status & STATUS(OFF))
		return NULL;
	else
		return (d_equal(value, 0)) ? "!online" : "online";
}

static info_lkp_t eaton_converter_online_info[] = {
	{ 0, "dummy", eaton_converter_online_fun, NULL },
	{ 0, NULL, NULL, NULL }
};

static info_lkp_t eaton_outlet_protection_status_info[] = {
<<<<<<< HEAD
    { 0, "not powered", NULL, NULL },
    { 1, "not protected", NULL, NULL },
    { 2, "protected", NULL, NULL },
    { 0, NULL, NULL, NULL }
=======
	{ 0, "not powered", NULL, NULL },
	{ 1, "not protected", NULL, NULL },
	{ 2, "protected", NULL, NULL },
	{ 0, NULL, NULL, NULL }
>>>>>>> 0f6ae039
};

/* --------------------------------------------------------------- */
/*      Vendor-specific usage table */
/* --------------------------------------------------------------- */

/* Eaton / MGE HID usage table */
static usage_lkp_t mge_usage_lkp[] = {
	{ "Undefined",				0xffff0000 },
	{ "STS",					0xffff0001 },
	{ "Environment",			0xffff0002 },
	{ "Statistic",				0xffff0003 },
	{ "StatisticSystem",		0xffff0004 },
	{ "USB",					0xffff0005 },
	/* 0xffff0005-0xffff000f	=>	Reserved */
	{ "Phase",				0xffff0010 },
	{ "PhaseID",				0xffff0011 },
	{ "Chopper",				0xffff0012 },
	{ "ChopperID",				0xffff0013 },
	{ "Inverter",				0xffff0014 },
	{ "InverterID",				0xffff0015 },
	{ "Rectifier",				0xffff0016 },
	{ "RectifierID",			0xffff0017 },
	{ "LCMSystem",				0xffff0018 },
	{ "LCMSystemID",			0xffff0019 },
	{ "LCMAlarm",				0xffff001a },
	{ "LCMAlarmID",				0xffff001b },
	{ "HistorySystem",			0xffff001c },
	{ "HistorySystemID",			0xffff001d },
	{ "Event",				0xffff001e },
	{ "EventID",				0xffff001f },
	{ "CircuitBreaker",			0xffff0020 },
	{ "TransferForbidden",			0xffff0021 },
	{ "OverallAlarm",			0xffff0022 }, /* renamed to Alarm in Eaton SW! */
	{ "Dephasing",				0xffff0023 },
	{ "BypassBreaker",			0xffff0024 },
	{ "PowerModule",			0xffff0025 },
	{ "PowerRate",				0xffff0026 },
	{ "PowerSource",			0xffff0027 },
	{ "CurrentPowerSource",			0xffff0028 },
	{ "RedundancyLevel",			0xffff0029 },
	{ "RedundancyLost",			0xffff002a },
	{ "NotificationStatus",			0xffff002b },
	{ "ProtectionLost",			0xffff002c },
	{ "ConfigurationFailure",			0xffff002d },
	{ "CompatibilityFailure",			0xffff002e },
	/* 0xffff002e-0xffff003f	=>	Reserved */
	{ "SwitchType",				0xffff0040 }, /* renamed to Type in Eaton SW! */
	{ "ConverterType",			0xffff0041 },
	{ "FrequencyConverterMode",		0xffff0042 },
	{ "AutomaticRestart",			0xffff0043 },
	{ "ForcedReboot",			0xffff0044 },
	{ "TestPeriod",				0xffff0045 },
	{ "EnergySaving",			0xffff0046 },
	{ "StartOnBattery",			0xffff0047 },
	{ "Schedule",				0xffff0048 },
	{ "DeepDischargeProtection",		0xffff0049 },
	{ "ShortCircuit",			0xffff004a },
	{ "ExtendedVoltageMode",		0xffff004b },
	{ "SensitivityMode",			0xffff004c },
	{ "RemainingCapacityLimitSetting",	0xffff004d },
	{ "ExtendedFrequencyMode",		0xffff004e },
	{ "FrequencyConverterModeSetting",	0xffff004f },
	{ "LowVoltageBoostTransfer",		0xffff0050 },
	{ "HighVoltageBoostTransfer",		0xffff0051 },
	{ "LowVoltageBuckTransfer",		0xffff0052 },
	{ "HighVoltageBuckTransfer",		0xffff0053 },
	{ "OverloadTransferEnable",		0xffff0054 },
	{ "OutOfToleranceTransferEnable",	0xffff0055 },
	{ "ForcedTransferEnable",		0xffff0056 },
	{ "LowVoltageBypassTransfer",		0xffff0057 },
	{ "HighVoltageBypassTransfer",		0xffff0058 },
	{ "FrequencyRangeBypassTransfer",	0xffff0059 },
	{ "LowVoltageEcoTransfer",		0xffff005a },
	{ "HighVoltageEcoTransfer",		0xffff005b },
	{ "FrequencyRangeEcoTransfer",		0xffff005c },
	{ "ShutdownTimer",			0xffff005d },
	{ "StartupTimer",			0xffff005e },
	{ "RestartLevel",			0xffff005f },
	{ "PhaseOutOfRange", 			0xffff0060 },
	{ "CurrentLimitation", 			0xffff0061 },
	{ "ThermalOverload", 			0xffff0062 },
	{ "SynchroSource", 			0xffff0063 },
	{ "FuseFault", 				0xffff0064 },
	{ "ExternalProtectedTransfert", 	0xffff0065 },
	{ "ExternalForcedTransfert", 		0xffff0066 },
	{ "Compensation", 			0xffff0067 },
	{ "EmergencyStop", 			0xffff0068 },
	{ "PowerFactor", 			0xffff0069 },
	{ "PeakFactor", 			0xffff006a },
	{ "ChargerType", 			0xffff006b },
	{ "HighPositiveDCBusVoltage", 		0xffff006c },
	{ "LowPositiveDCBusVoltage", 		0xffff006d },
	{ "HighNegativeDCBusVoltage", 		0xffff006e },
	{ "LowNegativeDCBusVoltage", 		0xffff006f },
	{ "FrequencyRangeTransfer", 		0xffff0070 },
	{ "WiringFaultDetection", 		0xffff0071 },
	{ "ControlStandby", 			0xffff0072 },
	{ "ShortCircuitTolerance", 		0xffff0073 },
	{ "VoltageTooHigh", 			0xffff0074 },
	{ "VoltageTooLow", 			0xffff0075 },
	{ "DCBusUnbalanced", 			0xffff0076 },
	{ "FanFailure", 			0xffff0077 },
	{ "WiringFault", 			0xffff0078 },
	{ "Floating", 			0xffff0079 },
	{ "OverCurrent", 			0xffff007a },
	{ "RemainingActivePower", 			0xffff007b },
	{ "Energy", 			0xffff007c },
	{ "Threshold", 			0xffff007d },
	{ "OverThreshold", 			0xffff007e },
	/* 0xffff007f	=>	Reserved */
	{ "Sensor",				0xffff0080 },
	{ "LowHumidity",			0xffff0081 },
	{ "HighHumidity",			0xffff0082 },
	{ "LowTemperature",			0xffff0083 },
	{ "HighTemperature",			0xffff0084 },
	{ "ECOControl",			0xffff0085 },
	{ "Efficiency",			0xffff0086 },
	{ "ABMEnable",			0xffff0087 },
	{ "NegativeCurrent",	0xffff0088 },
	{ "AutomaticStart",		0xffff0089 },
	/* 0xffff008a-0xffff008f	=>	Reserved */
	{ "Count",				0xffff0090 },
	{ "Timer",				0xffff0091 },
	{ "Interval",				0xffff0092 },
	{ "TimerExpired",			0xffff0093 },
	{ "Mode",				0xffff0094 },
	{ "Country",				0xffff0095 },
	{ "State",				0xffff0096 },
	{ "Time",				0xffff0097 },
	{ "Code",				0xffff0098 },
	{ "DataValid",				0xffff0099 },
	{ "ToggleTimer",				0xffff009a },
	{ "BypassTransferDelay",		0xffff009b },
	{ "HysteresisVoltageTransfer",		0xffff009c },
	{ "SlewRate",					0xffff009d },
	/* 0xffff009e-0xffff009f	=>	Reserved */
	{ "PDU",					0xffff00a0 },
	{ "Breaker",				0xffff00a1 },
	{ "BreakerID",				0xffff00a2 },
	{ "OverVoltage",			0xffff00a3 },
	{ "Tripped",				0xffff00a4 },
	{ "OverEnergy",				0xffff00a5 },
	{ "OverHumidity",			0xffff00a6 },
	{ "ConfigurationReset",		0xffff00a7 }, /* renamed from LCDControl in Eaton SW! */
	{ "Level",			0xffff00a8 },
	{ "PDUType",			0xffff00a9 },
	{ "ReactivePower",			0xffff00aa },
	{ "Pole",			0xffff00ab },
	{ "PoleID",			0xffff00ac },
	{ "Reset",			0xffff00ad },
	{ "WatchdogReset",			0xffff00ae },
	/* 0xffff00af-0xffff00df	=>	Reserved */
	{ "iDesignator",			0xffff00ba },
	{ "COPIBridge",				0xffff00e0 },
	{ "Gateway",				0xffff00e1 },
	{ "System",					0xffff00e5 },
	{ "Status",					0xffff00e9 },
	/* 0xffff00ee-0xffff00ef	=>	Reserved */
	{ "iModel",				0xffff00f0 },
	{ "iVersion",				0xffff00f1 },
	{ "iTechnicalLevel",		0xffff00f2 },
	{ "iPartNumber",			0xffff00f3 },
	{ "iReferenceNumber",		0xffff00f4 },
	{ "iGang",					0xffff00f5 },
	/* 0xffff00f6-0xffff00ff	=>	Reserved */

	/* end of table */
	{ NULL, 0 }
};

static usage_tables_t mge_utab[] = {
	mge_usage_lkp,
	hid_usage_lkp,
	NULL,
};


/* --------------------------------------------------------------- */
/*      Model Name formating entries                               */
/* --------------------------------------------------------------- */

typedef struct {
	const char	*iProduct;
	const char	*iModel;
	models_type_t	type;	/* enumerated model type */
	const char	*name;		/* optional (defaults to "<iProduct> <iModel>" if NULL) */
} models_name_t;

/*
 * Do not remove models from this list, but instead comment them
 * out if not needed. This allows us to quickly add overrides for
 * specific models only, should this be needed.
 */
static models_name_t mge_model_names [] =
{
	/* Ellipse models */
	{ "ELLIPSE", "300", MGE_DEFAULT_OFFLINE, "ellipse 300" },
	{ "ELLIPSE", "500", MGE_DEFAULT_OFFLINE, "ellipse 500" },
	{ "ELLIPSE", "650", MGE_DEFAULT_OFFLINE, "ellipse 650" },
	{ "ELLIPSE", "800", MGE_DEFAULT_OFFLINE, "ellipse 800" },
	{ "ELLIPSE", "1200", MGE_DEFAULT_OFFLINE, "ellipse 1200" },

	/* Ellipse Premium models */
	{ "ellipse", "PR500", MGE_DEFAULT_OFFLINE, "ellipse premium 500" },
	{ "ellipse", "PR650", MGE_DEFAULT_OFFLINE, "ellipse premium 650" },
	{ "ellipse", "PR800", MGE_DEFAULT_OFFLINE, "ellipse premium 800" },
	{ "ellipse", "PR1200", MGE_DEFAULT_OFFLINE, "ellipse premium 1200" },

	/* Ellipse "Pro" */
	{ "ELLIPSE", "600", MGE_DEFAULT_OFFLINE, "Ellipse 600" },
	{ "ELLIPSE", "750", MGE_DEFAULT_OFFLINE, "Ellipse 750" },
	{ "ELLIPSE", "1000", MGE_DEFAULT_OFFLINE, "Ellipse 1000" },
	{ "ELLIPSE", "1500", MGE_DEFAULT_OFFLINE, "Ellipse 1500" },

	/* Ellipse MAX */
	{ "Ellipse MAX", "600", MGE_DEFAULT_OFFLINE, NULL },
	{ "Ellipse MAX", "850", MGE_DEFAULT_OFFLINE, NULL },
	{ "Ellipse MAX", "1100", MGE_DEFAULT_OFFLINE, NULL },
	{ "Ellipse MAX", "1500", MGE_DEFAULT_OFFLINE, NULL },

	/* Protection Center */
	{ "PROTECTIONCENTER", "420", MGE_DEFAULT_OFFLINE, "Protection Center 420" },
	{ "PROTECTIONCENTER", "500", MGE_DEFAULT_OFFLINE, "Protection Center 500" },
	{ "PROTECTIONCENTER", "675", MGE_DEFAULT_OFFLINE, "Protection Center 675" },

	/* Protection Station, supports Eco control */
	{ "Protection Station", "500", MGE_PEGASUS, NULL },
	{ "Protection Station", "650", MGE_PEGASUS, NULL },
	{ "Protection Station", "800", MGE_PEGASUS, NULL },

	/* Ellipse ECO, also supports Eco control */
	{ "Ellipse ECO", "650", MGE_PEGASUS, NULL },
	{ "Ellipse ECO", "800", MGE_PEGASUS, NULL },
	{ "Ellipse ECO", "1200", MGE_PEGASUS, NULL },
	{ "Ellipse ECO", "1600", MGE_PEGASUS, NULL },

	/* 3S, also supports Eco control on some models (AUS 700 and US 750)*/
	{ "3S", "450", MGE_DEFAULT_OFFLINE, NULL }, /* US only */
	{ "3S", "550", MGE_DEFAULT_OFFLINE, NULL }, /* US 120V + EU 230V + AUS 240V */
	{ "3S", "700", MGE_3S, NULL }, /* EU 230V + AUS 240V (w/ eco control) */
	{ "3S", "750", MGE_3S, NULL }, /* US 120V (w/ eco control) */

	/* Evolution models */
	{ "Evolution", "500", MGE_DEFAULT, "Pulsar Evolution 500" },
	{ "Evolution", "800", MGE_DEFAULT, "Pulsar Evolution 800" },
	{ "Evolution", "1100", MGE_DEFAULT, "Pulsar Evolution 1100" },
	{ "Evolution", "1500", MGE_DEFAULT, "Pulsar Evolution 1500" },
	{ "Evolution", "2200", MGE_DEFAULT, "Pulsar Evolution 2200" },
	{ "Evolution", "3000", MGE_DEFAULT, "Pulsar Evolution 3000" },
	{ "Evolution", "3000XL", MGE_DEFAULT, "Pulsar Evolution 3000 XL" },

	/* Newer Evolution models */
	{ "Evolution", "650", MGE_EVOLUTION_650, NULL },
	{ "Evolution", "850", MGE_EVOLUTION_850, NULL },
	{ "Evolution", "1150", MGE_EVOLUTION_1150, NULL },
	{ "Evolution", "S 1250", MGE_EVOLUTION_S_1250, NULL },
	{ "Evolution", "1550", MGE_EVOLUTION_1550, NULL },
	{ "Evolution", "S 1750", MGE_EVOLUTION_S_1750, NULL },
	{ "Evolution", "2000", MGE_EVOLUTION_2000, NULL },
	{ "Evolution", "S 2500", MGE_EVOLUTION_S_2500, NULL },
	{ "Evolution", "S 3000", MGE_EVOLUTION_S_3000, NULL },

	/* Eaton 5P */
	{ "Eaton 5P", "650", EATON_5P, "5P 650" },
	{ "Eaton 5P", "850", EATON_5P, "5P 850" },
	{ "Eaton 5P", "1150", EATON_5P, "5P 1150" },
	{ "Eaton 5P", "1550", EATON_5P, "5P 1550" },

	/* Eaton 5PX, names assumed per VA numbers in
	 * https://www.eaton.com/gb/en-gb/catalog/backup-power-ups-surge-it-power-distribution/eaton-5px-ups-emea.html#tab-2
	 * and a user report in https://github.com/networkupstools/nut/issues/2380
	 * Fixes for actual product/model names reported via USB are welcome
	 */
	{ "Eaton 5PX", "1500", EATON_5P, NULL },
	{ "Eaton 5PX", "2200", EATON_5P, NULL },
	{ "Eaton 5PX", "3000", EATON_5P, NULL },

	/* Eaton 5SC, names assumed per VA numbers in
	 * https://www.eaton.com/gb/en-gb/site-search.html.searchTerm$5sc.tabs$all.html
	 * and a user report in https://github.com/networkupstools/nut/issues/2380
	 * Fixes for actual product/model names reported via USB are welcome
	 */
	{ "Eaton 5SC", "500", EATON_5P, NULL },
	{ "Eaton 5SC", "750", EATON_5P, NULL },
	{ "Eaton 5SC", "1000", EATON_5P, NULL },
	{ "Eaton 5SC", "1500", EATON_5P, NULL },
	{ "Eaton 5SC", "2200", EATON_5P, NULL },
	{ "Eaton 5SC", "3000", EATON_5P, NULL },

	/* Eaton 9E entry-level series per discussions in
	 * https://github.com/networkupstools/nut/issues/1925
	 * https://github.com/networkupstools/nut/issues/2380
	 * https://github.com/networkupstools/nut/issues/2492
	 */
	{ "Eaton 9E", "1000",  EATON_9E, "9E1000" },
	{ "Eaton 9E", "1000i", EATON_9E, "9E1000i" },
	{ "Eaton 9E", "1000iau", EATON_9E, "9E1000iau" },
	{ "Eaton 9E", "1000ir", EATON_9E, "9E1000ir" },
	{ "Eaton 9E", "2000",  EATON_9E, "9E2000" },
	{ "Eaton 9E", "2000i", EATON_9E, "9E2000i" },
	{ "Eaton 9E", "2000iau", EATON_9E, "9E2000iau" },
	{ "Eaton 9E", "2000ir", EATON_9E, "9E2000ir" },
	{ "Eaton 9E", "3000",  EATON_9E, "9E3000" },
	{ "Eaton 9E", "3000i", EATON_9E, "9E3000i" },
	{ "Eaton 9E", "3000iau", EATON_9E, "9E3000iau" },
	{ "Eaton 9E", "3000ir", EATON_9E, "9E3000ir" },
	{ "Eaton 9E", "3000ixl", EATON_9E, "9E3000ixl" },
	{ "Eaton 9E", "3000ixlau", EATON_9E, "9E3000ixlau" },

	/* https://github.com/networkupstools/nut/issues/1925#issuecomment-1609262963
	 * if we failed to get iManufacturer, iProduct and iSerialNumber but saw
	 * the UPS.Flow.[4].ConfigApparentPower (the "2000" or "3000" part here)
	 */
	{ "unknown",  "1000",  EATON_9E, "9E1000i (presumed)" },
	{ "unknown",  "2000",  EATON_9E, "9E2000i (presumed)" },
	{ "unknown",  "3000",  EATON_9E, "9E3000i (presumed)" },

	/* Pulsar M models */
	{ "PULSAR M", "2200", MGE_PULSAR_M_2200, NULL },
	{ "PULSAR M", "3000", MGE_PULSAR_M_3000, NULL },
	{ "PULSAR M", "3000 XL", MGE_PULSAR_M_3000_XL, NULL },
	/* Eaton'ified names */
	{ "EX", "2200", MGE_PULSAR_M_2200, NULL },
	{ "EX", "3000", MGE_PULSAR_M_3000, NULL },
	{ "EX", "3000 XL", MGE_PULSAR_M_3000, NULL },

	/* Pulsar models (TBR) */
/*	{ "Pulsar", "700", MGE_DEFAULT, NULL }, */
/*	{ "Pulsar", "1000", MGE_DEFAULT, NULL }, */
/*	{ "Pulsar", "1500", MGE_DEFAULT, NULL }, */
/*	{ "Pulsar", "1000 RT2U", MGE_DEFAULT, NULL }, */
/*	{ "Pulsar", "1500 RT2U", MGE_DEFAULT, NULL }, */
	/* Eaton'ified names (TBR) */
/*	{ "EX", "700", MGE_DEFAULT, NULL }, */
/*	{ "EX", "1000", MGE_DEFAULT, NULL }, */
/*	{ "EX", "1500", MGE_DEFAULT, NULL }, */
/*	{ "EX", "1000 RT2U", MGE_DEFAULT, NULL }, */
/*	{ "EX", "1500 RT2U", MGE_DEFAULT, NULL }, */

	/* Pulsar MX models */
	{ "PULSAR", "MX4000", MGE_DEFAULT, "Pulsar MX 4000 RT" },
	{ "PULSAR", "MX5000", MGE_DEFAULT, "Pulsar MX 5000 RT" },

	/* NOVA models */
	{ "NOVA AVR", "500", MGE_DEFAULT, "Nova 500 AVR" },
	{ "NOVA AVR", "600", MGE_DEFAULT, "Nova 600 AVR" },
	{ "NOVA AVR", "625", MGE_DEFAULT, "Nova 625 AVR" },
	{ "NOVA AVR", "1100", MGE_DEFAULT, "Nova 1100 AVR" },
	{ "NOVA AVR", "1250", MGE_DEFAULT, "Nova 1250 AVR" },

	/* EXtreme C (EMEA) */
	{ "EXtreme", "700C", MGE_DEFAULT, "Pulsar EXtreme 700C" },
	{ "EXtreme", "1000C", MGE_DEFAULT, "Pulsar EXtreme 1000C" },
	{ "EXtreme", "1500C", MGE_DEFAULT, "Pulsar EXtreme 1500C" },
	{ "EXtreme", "1500CCLA", MGE_DEFAULT, "Pulsar EXtreme 1500C CLA" },
	{ "EXtreme", "2200C", MGE_DEFAULT, "Pulsar EXtreme 2200C" },
	{ "EXtreme", "3200C", MGE_DEFAULT, "Pulsar EXtreme 3200C" },

	/* EXtreme C (USA, aka "EX RT") */
	{ "EX", "700RT", MGE_DEFAULT, "Pulsar EX 700 RT" },
	{ "EX", "1000RT", MGE_DEFAULT, "Pulsar EX 1000 RT" },
	{ "EX", "1500RT", MGE_DEFAULT, "Pulsar EX 1500 RT" },
	{ "EX", "2200RT", MGE_DEFAULT, "Pulsar EX 2200 RT" },
	{ "EX", "3200RT", MGE_DEFAULT, "Pulsar EX 3200 RT" },

	/* Comet EX RT three phased */
	{ "EX", "5RT31", MGE_DEFAULT, "EX 5 RT 3:1" },
	{ "EX", "7RT31", MGE_DEFAULT, "EX 7 RT 3:1" },
	{ "EX", "11RT31", MGE_DEFAULT, "EX 11 RT 3:1" },

	/* Comet EX RT mono phased */
	{ "EX", "5RT", MGE_DEFAULT, "EX 5 RT" },
	{ "EX", "7RT", MGE_DEFAULT, "EX 7 RT" },
	{ "EX", "11RT", MGE_DEFAULT, "EX 11 RT" },

	/* Galaxy 3000 */
	{ "GALAXY", "3000_10", MGE_DEFAULT, "Galaxy 3000 10 kVA" },
	{ "GALAXY", "3000_15", MGE_DEFAULT, "Galaxy 3000 15 kVA" },
	{ "GALAXY", "3000_20", MGE_DEFAULT, "Galaxy 3000 20 kVA" },
	{ "GALAXY", "3000_30", MGE_DEFAULT, "Galaxy 3000 30 kVA" },

	/* end of structure. */
	{ NULL, NULL, 0, NULL }
};


/* --------------------------------------------------------------- */
/*                 Data lookup table (HID <-> NUT)                 */
/* --------------------------------------------------------------- */

static hid_info_t mge_hid2nut[] =
{
	/* Device collection */
	/* Just declared to call *hid2info */
	{ "device.country", ST_FLAG_STRING, 20, "UPS.PowerSummary.Country", NULL, "Europe", HU_FLAG_STATIC, eaton_check_country_info },
	{ "device.usb.version", ST_FLAG_STRING, 20, "UPS.System.USB.iVersion", NULL, NULL, HU_FLAG_STATIC, stringid_conversion }, /* FIXME */
	/* { "device.usb.mode", ST_FLAG_STRING, 20, "UPS.System.USB.Mode", NULL, NULL, HU_FLAG_STATIC, stringid_conversion }, */ /* not useful ,not a string (1 to set in bootloader ) */
	/*{ "device.gateway.power.rate", ST_FLAG_STRING, 20, "UPS.System.Gateway.PowerRate", NULL, NULL, HU_FLAG_STATIC, stringid_conversion }, */  /* not useful , not a string (level of power provided by the UPS to the network card */

	/* Battery page */
	{ "battery.charge", 0, 0, "UPS.PowerSummary.RemainingCapacity", NULL, "%.0f", 0, NULL },
	{ "battery.charge.low", ST_FLAG_RW | ST_FLAG_STRING, 5, "UPS.PowerSummary.RemainingCapacityLimitSetting", NULL, "%.0f", HU_FLAG_SEMI_STATIC, NULL },
	{ "battery.charge.low", 0, 0, "UPS.PowerSummary.RemainingCapacityLimit", NULL, "%.0f", HU_FLAG_STATIC , NULL }, /* Read only */
	{ "battery.charge.restart", ST_FLAG_RW | ST_FLAG_STRING, 3, "UPS.PowerSummary.RestartLevel", NULL, "%.0f", HU_FLAG_SEMI_STATIC, NULL },
	{ "battery.capacity", 0, 0, "UPS.BatterySystem.Battery.DesignCapacity", NULL, "%s", HU_FLAG_STATIC, mge_battery_capacity },	/* conversion needed from As to Ah */
	{ "battery.runtime", 0, 0, "UPS.PowerSummary.RunTimeToEmpty", NULL, "%.0f", 0, NULL },
	{ "battery.runtime.low", ST_FLAG_RW | ST_FLAG_STRING, 10, "UPS.PowerSummary.RemainingTimeLimit", NULL, "%.0f", 0, NULL },
	{ "battery.runtime.elapsed", 0, 0, "UPS.StatisticSystem.Input.[1].Statistic.[1].Time", NULL, "%.0f", HU_FLAG_QUICK_POLL, NULL },
	{ "battery.runtime.low", ST_FLAG_RW | ST_FLAG_STRING, 10, "UPS.PowerSummary.RemainingTimeLimit", NULL, "%.0f", 0, NULL },
	{ "battery.temperature", 0, 0, "UPS.BatterySystem.Battery.Temperature", NULL, "%s", 0, kelvin_celsius_conversion },
	{ "battery.type", 0, 0, "UPS.PowerSummary.iDeviceChemistry", NULL, "%s", HU_FLAG_STATIC, stringid_conversion },
	{ "battery.voltage", 0, 0, "UPS.BatterySystem.Voltage", NULL, "%.1f", 0, NULL },
	{ "battery.voltage", 0, 0, "UPS.PowerSummary.Voltage", NULL, "%s", 0, mge_battery_voltage },
	{ "battery.voltage.nominal", 0, 0, "UPS.BatterySystem.ConfigVoltage", NULL, "%.0f", HU_FLAG_STATIC, NULL },
	{ "battery.voltage.nominal", 0, 0, "UPS.PowerSummary.ConfigVoltage", NULL, "%s", HU_FLAG_STATIC, mge_battery_voltage_nominal },
	{ "battery.protection", ST_FLAG_RW | ST_FLAG_STRING, 5, "UPS.BatterySystem.Battery.DeepDischargeProtection", NULL, "%s", HU_FLAG_SEMI_STATIC, yes_no_info },
	{ "battery.energysave", ST_FLAG_RW | ST_FLAG_STRING, 5, "UPS.PowerConverter.Input.[3].EnergySaving", NULL, "%s", HU_FLAG_SEMI_STATIC, yes_no_info },
	{ "battery.energysave.load", ST_FLAG_RW | ST_FLAG_STRING, 5, "UPS.PowerConverter.Input.[3].ConfigPercentLoad", NULL, "%.0f", HU_FLAG_SEMI_STATIC, NULL },
	/* Current implementation */
	{ "battery.energysave.delay", ST_FLAG_RW | ST_FLAG_STRING, 5, "UPS.PowerConverter.Input.[3].EnergySaving.ShutdownTimer", NULL, "%.0f", HU_FLAG_SEMI_STATIC, NULL },
	/* Newer implementation */
	{ "battery.energysave.delay", ST_FLAG_RW | ST_FLAG_STRING, 5, "UPS.PowerConverter.Input.[3].ShutdownTimer", NULL, "%.0f", HU_FLAG_SEMI_STATIC, NULL },
	{ "battery.energysave.realpower", ST_FLAG_RW | ST_FLAG_STRING, 5, "UPS.PowerConverter.Input.[3].ConfigActivePower", NULL, "%.0f", HU_FLAG_SEMI_STATIC, NULL },

	/* ABM (Advanced Battery Monitoring) processing
	 * Must be processed before the BOOL status */

	/* Not published, just to store internally if ABM is enabled or disabled */
	{ "battery.charger.abm.status", 0, 0, "UPS.BatterySystem.Charger.ABMEnable", NULL, "%.0f", HU_FLAG_QUICK_POLL, eaton_abm_enabled_info },

	/*
	 * Process two different ABM paths (each of which expose different values for CHRG/DISCHRG in ABM-enabled paths)
	*/

	/* Not published, used to internally decide and store taken ABM path */
	{ "battery.charger.mode.status", 0, 0, "UPS.BatterySystem.Charger.Mode", NULL, "%.0f", HU_FLAG_QUICK_POLL, eaton_abm_path_mode_info },
	{ "battery.charger.type.status", 0, 0, "UPS.BatterySystem.Charger.Status", NULL, "%.0f", HU_FLAG_QUICK_POLL, eaton_abm_path_status_info },

	/* Published ABM status for the respective taken ABM path */
	{ "battery.charger.status", 0, 0, "UPS.BatterySystem.Charger.Mode", NULL, "%.0f", HU_FLAG_QUICK_POLL, eaton_abm_status_info },
	{ "battery.charger.status", 0, 0, "UPS.BatterySystem.Charger.Status", NULL, "%.0f", HU_FLAG_QUICK_POLL, eaton_abm_status_info },

	/* Same as the one above, but for legacy units */
	/* Refer to Note 1 (This point will need more clarification!)
	{ "battery.charger.status", 0, 0, "UPS.BatterySystem.Charger.PresentStatus.Used", NULL, "%.0f", HU_FLAG_QUICK_POLL, eaton_abm_enabled_legacy_info }, */

	/* Published battery charger type (can be ABM, CC, ...) */
	{ "battery.charger.type", 0, 0, "UPS.BatterySystem.Charger.ChargerType", NULL, "%.0f", HU_FLAG_QUICK_POLL, eaton_charger_type_info },

	/* UPS page */
	{ "ups.efficiency", 0, 0, "UPS.PowerConverter.Output.Efficiency", NULL, "%.0f", 0, NULL },
	{ "ups.firmware", 0, 0, "UPS.PowerSummary.iVersion", NULL, "%s", HU_FLAG_STATIC, stringid_conversion },
	{ "ups.load", 0, 0, "UPS.PowerSummary.PercentLoad", NULL, "%.0f", 0, NULL },
	{ "ups.load.high", ST_FLAG_RW | ST_FLAG_STRING, 5, "UPS.Flow.[4].ConfigPercentLoad", NULL, "%.0f", HU_FLAG_SEMI_STATIC, NULL },
	{ "ups.delay.start", ST_FLAG_RW | ST_FLAG_STRING, 10, "UPS.PowerSummary.DelayBeforeStartup", NULL, DEFAULT_ONDELAY, HU_FLAG_ABSENT, NULL},
	{ "ups.delay.shutdown", ST_FLAG_RW | ST_FLAG_STRING, 10, "UPS.PowerSummary.DelayBeforeShutdown", NULL, DEFAULT_OFFDELAY, HU_FLAG_ABSENT, NULL},
	{ "ups.timer.start", 0, 0, "UPS.PowerSummary.DelayBeforeStartup", NULL, "%.0f", HU_FLAG_QUICK_POLL, NULL},
	{ "ups.timer.shutdown", 0, 0, "UPS.PowerSummary.DelayBeforeShutdown", NULL, "%.0f", HU_FLAG_QUICK_POLL, NULL},
	{ "ups.timer.reboot", 0, 0, "UPS.PowerSummary.DelayBeforeReboot", NULL, "%.0f", HU_FLAG_QUICK_POLL, NULL},
	{ "ups.test.result", 0, 0, "UPS.BatterySystem.Battery.Test", NULL, "%s", 0, test_read_info },
	{ "ups.test.interval", ST_FLAG_RW | ST_FLAG_STRING, 8, "UPS.BatterySystem.Battery.TestPeriod", NULL, "%.0f", HU_FLAG_SEMI_STATIC, NULL },
	/* Duplicate data for some units (such as 3S) that use a different path
	 * Only the first valid one will be used */
	{ "ups.beeper.status", 0 ,0, "UPS.BatterySystem.Battery.AudibleAlarmControl", NULL, "%s", HU_FLAG_SEMI_STATIC, beeper_info },
	{ "ups.beeper.status", 0 ,0, "UPS.PowerSummary.AudibleAlarmControl", NULL, "%s", HU_FLAG_SEMI_STATIC, beeper_info },
	{ "ups.beeper.status", 0 ,0, "UPS.AudibleAlarmControl", NULL, "%s", HU_FLAG_SEMI_STATIC, beeper_info },   //yonesmit - support for Masterpower MF-UPS650VA
	{ "ups.temperature", 0, 0, "UPS.PowerSummary.Temperature", NULL, "%s", 0, kelvin_celsius_conversion },
	{ "ups.power", 0, 0, "UPS.PowerConverter.Output.ApparentPower", NULL, "%.0f", 0, NULL },
	{ "ups.L1.power", 0, 0, "UPS.PowerConverter.Output.Phase.[1].ApparentPower", NULL, "%.0f", 0, NULL },
	{ "ups.L2.power", 0, 0, "UPS.PowerConverter.Output.Phase.[2].ApparentPower", NULL, "%.0f", 0, NULL },
	{ "ups.L3.power", 0, 0, "UPS.PowerConverter.Output.Phase.[3].ApparentPower", NULL, "%.0f", 0, NULL },
	{ "ups.power.nominal", 0, 0, "UPS.Flow.[4].ConfigApparentPower", NULL, "%.0f", HU_FLAG_STATIC, NULL },
	{ "ups.realpower", 0, 0, "UPS.PowerConverter.Output.ActivePower", NULL, "%.0f", 0, NULL },
	/* When not available, process an approximation from other data,
	 * but map to apparent power to be called */
	{ "ups.realpower", 0, 0, "UPS.Flow.[4].ConfigApparentPower", NULL, "-1", 0, eaton_compute_realpower_info },
	{ "ups.L1.realpower", 0, 0, "UPS.PowerConverter.Output.Phase.[1].ActivePower", NULL, "%.0f", 0, NULL },
	{ "ups.L2.realpower", 0, 0, "UPS.PowerConverter.Output.Phase.[2].ActivePower", NULL, "%.0f", 0, NULL },
	{ "ups.L3.realpower", 0, 0, "UPS.PowerConverter.Output.Phase.[3].ActivePower", NULL, "%.0f", 0, NULL },
	{ "ups.realpower.nominal", 0, 0, "UPS.Flow.[4].ConfigActivePower", NULL, "%.0f", HU_FLAG_STATIC, NULL },
	{ "ups.start.auto", ST_FLAG_RW | ST_FLAG_STRING, 5, "UPS.PowerConverter.Input.[1].AutomaticRestart", NULL, "%s", HU_FLAG_SEMI_STATIC, yes_no_info },
	{ "ups.start.battery", ST_FLAG_RW | ST_FLAG_STRING, 5, "UPS.PowerConverter.Input.[3].StartOnBattery", NULL, "%s", HU_FLAG_SEMI_STATIC, yes_no_info },
	{ "ups.start.reboot", ST_FLAG_RW | ST_FLAG_STRING, 5, "UPS.PowerConverter.Output.ForcedReboot", NULL, "%s", HU_FLAG_SEMI_STATIC, yes_no_info },
	{ "ups.shutdown", ST_FLAG_RW | ST_FLAG_STRING, 10, "UPS.PowerSummary.PresentStatus.Switchable", NULL, "%s", HU_FLAG_SEMI_STATIC | HU_FLAG_ENUM, eaton_enable_disable_info },
#ifdef HAVE_STRPTIME
	{ "ups.date", ST_FLAG_RW | ST_FLAG_STRING, 10, "UPS.PowerSummary.Time", NULL, "%s", 0, mge_date_conversion },
	{ "ups.time", ST_FLAG_RW | ST_FLAG_STRING, 10, "UPS.PowerSummary.Time", NULL, "%s", 0, mge_time_conversion },
#else
	{ "ups.date", 0, 0, "UPS.PowerSummary.Time", NULL, "%s", 0, mge_date_conversion },
	{ "ups.time", 0, 0, "UPS.PowerSummary.Time", NULL, "%s", 0, mge_time_conversion },
#endif /* HAVE_STRPTIME */
	{ "ups.type", 0, 0, "UPS.PowerConverter.ConverterType", NULL, "%s", HU_FLAG_STATIC, mge_upstype_conversion },

	/* Special case: boolean values that are mapped to ups.status and ups.alarm */
	{ "BOOL", 0, 0, "UPS.PowerSummary.PresentStatus.ACPresent", NULL, NULL, HU_FLAG_QUICK_POLL, online_info },
	{ "BOOL", 0, 0, "UPS.PowerConverter.Input.[3].PresentStatus.Used", NULL, NULL, 0, mge_onbatt_info },
#if 0
	/* NOTE: see entry with eaton_converter_online_info below now */
	{ "BOOL", 0, 0, "UPS.PowerConverter.Input.[1].PresentStatus.Used", NULL, NULL, 0, online_info },
#endif
	/* These 2 ones are used when ABM is disabled */
	{ "BOOL", 0, 0, "UPS.PowerSummary.PresentStatus.Discharging", NULL, NULL, HU_FLAG_QUICK_POLL, eaton_discharging_info },
	{ "BOOL", 0, 0, "UPS.PowerSummary.PresentStatus.Charging", NULL, NULL, HU_FLAG_QUICK_POLL, eaton_charging_info },
	/* And this one when ABM is enabled (same as battery.charger.status) */
	{ "BOOL", 0, 0, "UPS.BatterySystem.Charger.Mode", NULL, "%.0f", HU_FLAG_QUICK_POLL, eaton_abm_chrg_dischrg_info },
	{ "BOOL", 0, 0, "UPS.BatterySystem.Charger.Status", NULL, "%.0f", HU_FLAG_QUICK_POLL, eaton_abm_chrg_dischrg_info },
	/* FIXME: on Dell, the above requires an "AND" with "UPS.BatterySystem.Charger.Mode = 1" */
	{ "BOOL", 0, 0, "UPS.PowerSummary.PresentStatus.BelowRemainingCapacityLimit", NULL, NULL, HU_FLAG_QUICK_POLL, lowbatt_info },
	/* Output overload, Level 1 (FIXME: add the level?) */
	{ "BOOL", 0, 0, "UPS.PowerConverter.Output.Overload.[1].PresentStatus.OverThreshold", NULL, NULL, 0, overload_info },
	/* Output overload, Level 2 (FIXME: add the level?) */
	{ "BOOL", 0, 0, "UPS.PowerConverter.Output.Overload.[2].PresentStatus.OverThreshold", NULL, NULL, 0, overload_info },
	/* Output overload, Level 3 (FIXME: add the level?) */
	{ "BOOL", 0, 0, "UPS.PowerSummary.PresentStatus.Overload", NULL, NULL, 0, overload_info },
	{ "BOOL", 0, 0, "UPS.PowerSummary.PresentStatus.NeedReplacement", NULL, NULL, 0, replacebatt_info },
	/* FIXME: on Dell, the above requires an "AND" with "UPS.BatterySystem.Battery.Test = 3 " */
	{ "BOOL", 0, 0, "UPS.LCMSystem.LCMAlarm.[2].PresentStatus.TimerExpired", NULL, NULL, 0, replacebatt_info },
	{ "BOOL", 0, 0, "UPS.PowerConverter.Input.[1].PresentStatus.Buck", NULL, NULL, 0, trim_info },
	{ "BOOL", 0, 0, "UPS.PowerConverter.Input.[1].PresentStatus.Boost", NULL, NULL, 0, boost_info },
	{ "BOOL", 0, 0, "UPS.PowerConverter.Input.[1].PresentStatus.VoltageOutOfRange", NULL, NULL, 0, vrange_info },
	{ "BOOL", 0, 0, "UPS.PowerConverter.Input.[1].PresentStatus.FrequencyOutOfRange", NULL, NULL, 0, frange_info },
	{ "BOOL", 0, 0, "UPS.PowerSummary.PresentStatus.Good", NULL, NULL, 0, off_info },
	/* NOTE: UPS.PowerConverter.Input.[1].PresentStatus.Used" must only be considered when not "OFF",
	 * and must hence be after "UPS.PowerSummary.PresentStatus.Good" */
	{ "BOOL", 0, 0, "UPS.PowerConverter.Input.[1].PresentStatus.Used", NULL, NULL, 0, eaton_converter_online_info },
	{ "BOOL", 0, 0, "UPS.PowerConverter.Input.[2].PresentStatus.Used", NULL, NULL, 0, bypass_auto_info }, /* Automatic bypass */
	/* NOTE: entry [3] is above as mge_onbatt_info */
	{ "BOOL", 0, 0, "UPS.PowerConverter.Input.[4].PresentStatus.Used", NULL, NULL, 0, bypass_manual_info }, /* Manual bypass */
	/* NOTE: needs to be tested */
	{ "BOOL", 0, 0, "UPS.PowerConverter.Input.[5].PresentStatus.Used", NULL, NULL, 0, eco_mode_info }, /* ECO/HE Mode */
	{ "BOOL", 0, 0, "UPS.PowerSummary.PresentStatus.FanFailure", NULL, NULL, 0, fanfail_info },
	{ "BOOL", 0, 0, "UPS.BatterySystem.Battery.PresentStatus.Present", NULL, NULL, 0, nobattery_info },
	{ "BOOL", 0, 0, "UPS.BatterySystem.Charger.PresentStatus.InternalFailure", NULL, NULL, 0, chargerfail_info },
	{ "BOOL", 0, 0, "UPS.BatterySystem.Charger.PresentStatus.VoltageTooHigh", NULL, NULL, 0, battvolthi_info },
	{ "BOOL", 0, 0, "UPS.PowerConverter.Input.[1].PresentStatus.VoltageTooHigh", NULL, NULL, 0, battvolthi_info },
	/* Battery DC voltage too high! */
	{ "BOOL", 0, 0, "UPS.BatterySystem.Battery.PresentStatus.VoltageTooHigh", NULL, NULL, 0, battvolthi_info },
	{ "BOOL", 0, 0, "UPS.BatterySystem.Charger.PresentStatus.VoltageTooLow", NULL, NULL, 0, battvoltlo_info },
	{ "BOOL", 0, 0, "UPS.PowerConverter.Input.[1].PresentStatus.VoltageTooLow", NULL, NULL, 0, mge_onbatt_info },
	{ "BOOL", 0, 0, "UPS.PowerSummary.PresentStatus.InternalFailure", NULL, NULL, 0, commfault_info },
	{ "BOOL", 0, 0, "UPS.PowerSummary.PresentStatus.OverTemperature", NULL, NULL, 0, overheat_info },
	{ "BOOL", 0, 0, "UPS.PowerSummary.PresentStatus.ShutdownImminent", NULL, NULL, 0, shutdownimm_info },

	/* Vendor specific ups.alarm */
	{ "ups.alarm", 0, 0, "UPS.PowerSummary.PresentStatus.EmergencyStop", NULL, NULL, 0, mge_emergency_stop },
	{ "ups.alarm", 0, 0, "UPS.PowerConverter.Input.[1].PresentStatus.WiringFault", NULL, NULL, 0, mge_wiring_fault },
	{ "ups.alarm", 0, 0, "UPS.PowerSummary.PresentStatus.ConfigurationFailure", NULL, NULL, 0, mge_config_failure },
	{ "ups.alarm", 0, 0, "UPS.PowerConverter.Inverter.PresentStatus.VoltageTooHigh", NULL, NULL, 0, mge_inverter_volthi },
	{ "ups.alarm", 0, 0, "UPS.PowerConverter.Inverter.PresentStatus.VoltageTooLow", NULL, NULL, 0, mge_inverter_voltlo },
	{ "ups.alarm", 0, 0, "UPS.PowerConverter.Output.PresentStatus.ShortCircuit", NULL, NULL, 0, mge_short_circuit },

	/* Input page */
	{ "input.voltage", 0, 0, "UPS.PowerConverter.Input.[1].Voltage", NULL, "%.1f", 0, NULL },
	{ "input.L1-N.voltage", 0, 0, "UPS.PowerConverter.Input.[1].Phase.[1].Voltage", NULL, "%.1f", 0, NULL },
	{ "input.L2-N.voltage", 0, 0, "UPS.PowerConverter.Input.[1].Phase.[2].Voltage", NULL, "%.1f", 0, NULL },
	{ "input.L3-N.voltage", 0, 0, "UPS.PowerConverter.Input.[1].Phase.[3].Voltage", NULL, "%.1f", 0, NULL },
	{ "input.L1-L2.voltage", 0, 0, "UPS.PowerConverter.Input.[1].Phase.[12].Voltage", NULL, "%.1f", 0, NULL },
	{ "input.L2-L3.voltage", 0, 0, "UPS.PowerConverter.Input.[1].Phase.[23].Voltage", NULL, "%.1f", 0, NULL },
	{ "input.L3-L1.voltage", 0, 0, "UPS.PowerConverter.Input.[1].Phase.[31].Voltage", NULL, "%.1f", 0, NULL },
	{ "input.voltage.nominal", 0, 0, "UPS.Flow.[1].ConfigVoltage", NULL, "%.0f", HU_FLAG_STATIC, NULL },
	{ "input.current", 0, 0, "UPS.PowerConverter.Input.[1].Current", NULL, "%.2f", 0, NULL },
	{ "input.L1.current", 0, 0, "UPS.PowerConverter.Input.[1].Phase.[1].Current", NULL, "%.1f", 0, NULL },
	{ "input.L2.current", 0, 0, "UPS.PowerConverter.Input.[1].Phase.[2].Current", NULL, "%.1f", 0, NULL },
	{ "input.L3.current", 0, 0, "UPS.PowerConverter.Input.[1].Phase.[3].Current", NULL, "%.1f", 0, NULL },
	{ "input.current.nominal", 0, 0, "UPS.Flow.[1].ConfigCurrent", NULL, "%.2f", HU_FLAG_STATIC, NULL },
	{ "input.frequency", 0, 0, "UPS.PowerConverter.Input.[1].Frequency", NULL, "%.1f", 0, NULL },
	{ "input.frequency.nominal", 0, 0, "UPS.Flow.[1].ConfigFrequency", NULL, "%.0f", HU_FLAG_STATIC, NULL },
	/* same as "input.transfer.boost.low" */
	{ "input.transfer.low", ST_FLAG_RW | ST_FLAG_STRING, 5, "UPS.PowerConverter.Output.LowVoltageTransfer", NULL, "%.0f", HU_FLAG_SEMI_STATIC, NULL },
	{ "input.transfer.eco.low", ST_FLAG_RW | ST_FLAG_STRING, 5, "UPS.PowerConverter.Output.LowVoltageEcoTransfer", NULL, "%.0f", HU_FLAG_SEMI_STATIC, NULL },
	{ "input.transfer.bypass.low", ST_FLAG_RW | ST_FLAG_STRING, 5, "UPS.PowerConverter.Output.LowVoltageBypassTransfer", NULL, "%.0f", HU_FLAG_SEMI_STATIC, NULL },
	{ "input.transfer.boost.low", ST_FLAG_RW | ST_FLAG_STRING, 5, "UPS.PowerConverter.Output.LowVoltageBoostTransfer", NULL, "%.0f", HU_FLAG_SEMI_STATIC, NULL },
	{ "input.transfer.boost.high", ST_FLAG_RW | ST_FLAG_STRING, 5, "UPS.PowerConverter.Output.HighVoltageBoostTransfer", NULL, "%.0f", HU_FLAG_SEMI_STATIC, NULL },
	{ "input.transfer.trim.low", ST_FLAG_RW | ST_FLAG_STRING, 5, "UPS.PowerConverter.Output.LowVoltageBuckTransfer", NULL, "%.0f", HU_FLAG_SEMI_STATIC, NULL },
	/* same as "input.transfer.trim.high" */
	{ "input.transfer.high", ST_FLAG_RW | ST_FLAG_STRING, 5, "UPS.PowerConverter.Output.HighVoltageTransfer", NULL, "%.0f", HU_FLAG_SEMI_STATIC, NULL },
	{ "input.transfer.eco.high", ST_FLAG_RW | ST_FLAG_STRING, 5, "UPS.PowerConverter.Output.HighVoltageEcoTransfer", NULL, "%.0f", HU_FLAG_SEMI_STATIC, NULL },
	{ "input.transfer.bypass.high", ST_FLAG_RW | ST_FLAG_STRING, 5, "UPS.PowerConverter.Output.HighVoltageBypassTransfer", NULL, "%.0f", HU_FLAG_SEMI_STATIC, NULL },
	{ "input.transfer.frequency.bypass.range", ST_FLAG_RW | ST_FLAG_STRING, 5, "UPS.PowerConverter.Output.FrequencyRangeBypassTransfer", NULL, "%.0f", HU_FLAG_SEMI_STATIC, NULL },
	{ "input.transfer.frequency.eco.range", ST_FLAG_RW | ST_FLAG_STRING, 5, "UPS.PowerConverter.Output.FrequencyRangeEcoTransfer", NULL, "%.0f", HU_FLAG_SEMI_STATIC, NULL },
	{ "input.transfer.hysteresis", ST_FLAG_RW | ST_FLAG_STRING, 5, "UPS.PowerConverter.Output.HysteresisVoltageTransfer", NULL, "%.0f", HU_FLAG_SEMI_STATIC, NULL },
<<<<<<< HEAD
    /* input.transfer.forced = 1 needs for Bypass Switch On/Off */
=======
	/* input.transfer.forced = 1 needs for Bypass Switch On/Off */
>>>>>>> 0f6ae039
	{ "input.transfer.forced", ST_FLAG_RW | ST_FLAG_STRING, 8, "UPS.PowerConverter.Input.[2].ForcedTransferEnable", NULL, "%.0f", HU_FLAG_SEMI_STATIC, eaton_enable_disable_info },
	{ "input.transfer.trim.high", ST_FLAG_RW | ST_FLAG_STRING, 5, "UPS.PowerConverter.Output.HighVoltageBuckTransfer", NULL, "%.0f", HU_FLAG_SEMI_STATIC, NULL },
	{ "input.sensitivity", ST_FLAG_RW | ST_FLAG_STRING, 10, "UPS.PowerConverter.Output.SensitivityMode", NULL, "%s", HU_FLAG_SEMI_STATIC, mge_sensitivity_info },
	{ "input.voltage.extended", ST_FLAG_RW | ST_FLAG_STRING, 5, "UPS.PowerConverter.Output.ExtendedVoltageMode", NULL, "%s", HU_FLAG_SEMI_STATIC, yes_no_info },
	{ "input.frequency.extended", ST_FLAG_RW | ST_FLAG_STRING, 5, "UPS.PowerConverter.Output.ExtendedFrequencyMode", NULL, "%s", HU_FLAG_SEMI_STATIC, yes_no_info },

	/* Bypass page */
	{ "input.bypass.voltage", 0, 0, "UPS.PowerConverter.Input.[2].Voltage", NULL, "%.1f", 0, NULL },
	{ "input.bypass.L1-N.voltage", 0, 0, "UPS.PowerConverter.Input.[2].Phase.[1].Voltage", NULL, "%.1f", 0, NULL },
	{ "input.bypass.L2-N.voltage", 0, 0, "UPS.PowerConverter.Input.[2].Phase.[2].Voltage", NULL, "%.1f", 0, NULL },
	{ "input.bypass.L3-N.voltage", 0, 0, "UPS.PowerConverter.Input.[2].Phase.[3].Voltage", NULL, "%.1f", 0, NULL },
	{ "input.bypass.L1-L2.voltage", 0, 0, "UPS.PowerConverter.Input.[2].Phase.[12].Voltage", NULL, "%.1f", 0, NULL },
	{ "input.bypass.L2-L3.voltage", 0, 0, "UPS.PowerConverter.Input.[2].Phase.[23].Voltage", NULL, "%.1f", 0, NULL },
	{ "input.bypass.L3-L1.voltage", 0, 0, "UPS.PowerConverter.Input.[2].Phase.[31].Voltage", NULL, "%.1f", 0, NULL },
	{ "input.bypass.voltage.nominal", 0, 0, "UPS.Flow.[2].ConfigVoltage", NULL, "%.0f", HU_FLAG_STATIC, NULL },
	{ "input.bypass.current", 0, 0, "UPS.PowerConverter.Input.[2].Current", NULL, "%.2f", 0, NULL },
	{ "input.bypass.L1.current", 0, 0, "UPS.PowerConverter.Input.[2].Phase.[1].Current", NULL, "%.1f", 0, NULL },
	{ "input.bypass.L2.current", 0, 0, "UPS.PowerConverter.Input.[2].Phase.[2].Current", NULL, "%.1f", 0, NULL },
	{ "input.bypass.L3.current", 0, 0, "UPS.PowerConverter.Input.[2].Phase.[3].Current", NULL, "%.1f", 0, NULL },
	{ "input.bypass.current.nominal", 0, 0, "UPS.Flow.[2].ConfigCurrent", NULL, "%.2f", HU_FLAG_STATIC, NULL },
	{ "input.bypass.frequency", 0, 0, "UPS.PowerConverter.Input.[2].Frequency", NULL, "%.1f", 0, NULL },
	{ "input.bypass.frequency.nominal", 0, 0, "UPS.Flow.[2].ConfigFrequency", NULL, "%.0f", HU_FLAG_STATIC, NULL },

	/* ECO(HE) Mode switch */
	{ "input.eco.switchable", ST_FLAG_RW | ST_FLAG_STRING, 8, "UPS.PowerConverter.Input.[5].Switchable", NULL, "%.0f", HU_FLAG_SEMI_STATIC, eaton_input_mode_info },

	/* Auto Bypass Mode on/off */
	/* needs check this variable, maybe "Bypass switch ability" like Qualify bypass */
	/* { "input.bypass.switchable", ST_FLAG_RW | ST_FLAG_STRING, 8, "UPS.PowerConverter.Input.[2].Switchable", NULL, "%.0f", HU_FLAG_SEMI_STATIC, eaton_input_bypass_mode_info }, */
	{ "input.bypass.switch.on", ST_FLAG_RW | ST_FLAG_STRING, 8, "UPS.PowerConverter.Input.[2].SwitchOnControl", NULL, "%.0f", HU_FLAG_SEMI_STATIC, eaton_input_bypass_mode_on_info },
	{ "input.bypass.switch.off", ST_FLAG_RW | ST_FLAG_STRING, 12, "UPS.PowerConverter.Input.[2].SwitchOffControl", NULL, "%.0f", HU_FLAG_SEMI_STATIC, eaton_input_bypass_mode_off_info },

	/* Output page */
	{ "output.voltage", 0, 0, "UPS.PowerConverter.Output.Voltage", NULL, "%.1f", 0, NULL },
	{ "output.L1-N.voltage", 0, 0, "UPS.PowerConverter.Output.Phase.[1].Voltage", NULL, "%.1f", 0, NULL },
	{ "output.L2-N.voltage", 0, 0, "UPS.PowerConverter.Output.Phase.[2].Voltage", NULL, "%.1f", 0, NULL },
	{ "output.L3-N.voltage", 0, 0, "UPS.PowerConverter.Output.Phase.[3].Voltage", NULL, "%.1f", 0, NULL },
	{ "output.L1-L2.voltage", 0, 0, "UPS.PowerConverter.Output.Phase.[12].Voltage", NULL, "%.1f", 0, NULL },
	{ "output.L2-L3.voltage", 0, 0, "UPS.PowerConverter.Output.Phase.[23].Voltage", NULL, "%.1f", 0, NULL },
	{ "output.L3-L1.voltage", 0, 0, "UPS.PowerConverter.Output.Phase.[31].Voltage", NULL, "%.1f", 0, NULL },
	{ "output.voltage.nominal", ST_FLAG_RW | ST_FLAG_STRING, 3, "UPS.Flow.[4].ConfigVoltage", NULL, "%.0f", HU_FLAG_SEMI_STATIC | HU_FLAG_ENUM, nominal_output_voltage_info },
	{ "output.current", 0, 0, "UPS.PowerConverter.Output.Current", NULL, "%.2f", 0, NULL },
	{ "output.L1.current", 0, 0, "UPS.PowerConverter.Output.Phase.[1].Current", NULL, "%.1f", 0, NULL },
	{ "output.L2.current", 0, 0, "UPS.PowerConverter.Output.Phase.[2].Current", NULL, "%.1f", 0, NULL },
	{ "output.L3.current", 0, 0, "UPS.PowerConverter.Output.Phase.[3].Current", NULL, "%.1f", 0, NULL },
	{ "output.current.nominal", 0, 0, "UPS.Flow.[4].ConfigCurrent", NULL, "%.2f", 0, NULL },
	{ "output.frequency", 0, 0, "UPS.PowerConverter.Output.Frequency", NULL, "%.1f", 0, NULL },
	/* FIXME: can be RW (50/60) (or on .nominal)? */
	{ "output.frequency.nominal", 0, 0, "UPS.Flow.[4].ConfigFrequency", NULL, "%.0f", HU_FLAG_STATIC, NULL },
	{ "output.powerfactor", 0, 0, "UPS.PowerConverter.Output.PowerFactor", NULL, "%s", 0, mge_powerfactor_conversion },

	/* Outlet page (using MGE UPS SYSTEMS - PowerShare technology) */
	{ "outlet.id", 0, 0, "UPS.OutletSystem.Outlet.[1].OutletID", NULL, "%.0f", HU_FLAG_STATIC, NULL },
	{ "outlet.desc", ST_FLAG_RW | ST_FLAG_STRING, 20, "UPS.OutletSystem.Outlet.[1].OutletID", NULL, "Main Outlet", HU_FLAG_ABSENT, NULL },
	{ "outlet.switchable", 0, 0, "UPS.OutletSystem.Outlet.[1].PresentStatus.Switchable", NULL, "%s", HU_FLAG_STATIC, yes_no_info },
	/* On Protection Station, the line below is the power consumption threshold
	 * on the master outlet used to automatically power off the slave outlets.
	 * Values: 10, 25 (default) or 60 VA. */
	{ "outlet.power", ST_FLAG_RW | ST_FLAG_STRING, 6, "UPS.OutletSystem.Outlet.[1].ConfigApparentPower", NULL, "%s", HU_FLAG_SEMI_STATIC | HU_FLAG_ENUM, pegasus_threshold_info },

	{ "outlet.power", 0, 0, "UPS.OutletSystem.Outlet.[1].ApparentPower", NULL, "%.0f", 0, NULL },
	{ "outlet.realpower", 0, 0, "UPS.OutletSystem.Outlet.[1].ActivePower", NULL, "%.0f", 0, NULL },
	{ "outlet.current", 0, 0, "UPS.OutletSystem.Outlet.[1].Current", NULL, "%.2f", 0, NULL },
	{ "outlet.powerfactor", 0, 0, "UPS.OutletSystem.Outlet.[1].PowerFactor", NULL, "%.2f", 0, NULL }, /* "%s", 0, mge_powerfactor_conversion }, */

	/* First outlet */
	{ "outlet.1.id", 0, 0, "UPS.OutletSystem.Outlet.[2].OutletID", NULL, "%.0f", HU_FLAG_STATIC, NULL },
	{ "outlet.1.desc", ST_FLAG_RW | ST_FLAG_STRING, 20, "UPS.OutletSystem.Outlet.[2].OutletID", NULL, "PowerShare Outlet 1", HU_FLAG_ABSENT, NULL },
	{ "outlet.1.switchable", 0, 0, "UPS.OutletSystem.Outlet.[2].PresentStatus.Switchable", NULL, "%s", HU_FLAG_STATIC, yes_no_info },
	/* FIXME: should better use UPS.OutletSystem.Outlet.[1].Status? */
	{ "outlet.1.status", 0, 0, "UPS.OutletSystem.Outlet.[2].PresentStatus.SwitchOn/Off", NULL, "%s", 0, on_off_info },
	{ "outlet.1.protect.status", 0, 0, "UPS.OutletSystem.Outlet.[1].Status", NULL, "%s", 0, eaton_outlet_protection_status_info },
	{ "outlet.1.designator", 0, 0, "UPS.OutletSystem.Outlet.[1].iDesignator", NULL, NULL, HU_FLAG_STATIC, stringid_conversion }, /* FIXME */
	/* For low end models, with 1 non backup'ed outlet */
	{ "outlet.1.status", 0, 0, "UPS.PowerSummary.PresentStatus.ACPresent", NULL, "%s", 0, on_off_info },
	/* FIXME: change to outlet.1.battery.charge.low, as in mge-xml.c?! */
	{ "outlet.1.autoswitch.charge.low", ST_FLAG_RW | ST_FLAG_STRING, 3, "UPS.OutletSystem.Outlet.[2].RemainingCapacityLimit", NULL, "%.0f", HU_FLAG_SEMI_STATIC, NULL },
	{ "outlet.1.delay.shutdown", ST_FLAG_RW | ST_FLAG_STRING, 5, "UPS.OutletSystem.Outlet.[2].ShutdownTimer", NULL, "%.0f", HU_FLAG_SEMI_STATIC, NULL },
	{ "outlet.1.delay.start", ST_FLAG_RW | ST_FLAG_STRING, 5, "UPS.OutletSystem.Outlet.[2].StartupTimer", NULL, "%.0f", HU_FLAG_SEMI_STATIC, NULL },
	{ "outlet.1.power", 0, 0, "UPS.OutletSystem.Outlet.[2].ApparentPower", NULL, "%.0f", 0, NULL },
	{ "outlet.1.realpower", 0, 0, "UPS.OutletSystem.Outlet.[2].ActivePower", NULL, "%.0f", 0, NULL },
	{ "outlet.1.current", 0, 0, "UPS.OutletSystem.Outlet.[2].Current", NULL, "%.2f", 0, NULL },
	{ "outlet.1.powerfactor", 0, 0, "UPS.OutletSystem.Outlet.[2].PowerFactor", NULL, "%.2f", 0, NULL }, /* "%s", 0, mge_powerfactor_conversion }, */
	/* 0: The outlet is not ECO controlled. / 1 : The outlet is ECO controlled. => Readonly! use some yes_no_info */
	{ "outlet.1.ecocontrol", 0, 0, "UPS.OutletSystem.Outlet.[2].ECOControl", NULL, "%s", HU_FLAG_SEMI_STATIC, outlet_eco_yes_no_info},
	/* Second outlet */
	{ "outlet.2.id", 0, 0, "UPS.OutletSystem.Outlet.[3].OutletID", NULL, "%.0f", HU_FLAG_STATIC, NULL },
	{ "outlet.2.desc", ST_FLAG_RW | ST_FLAG_STRING, 20, "UPS.OutletSystem.Outlet.[3].OutletID", NULL, "PowerShare Outlet 2", HU_FLAG_ABSENT, NULL },
	/* needed for Pegasus to enable master/slave mode:
	 * FIXME: rename to something more suitable (outlet.?) */
	{ "outlet.2.switchable", ST_FLAG_RW | ST_FLAG_STRING, 3, "UPS.OutletSystem.Outlet.[3].PresentStatus.Switchable", NULL, "%s", HU_FLAG_SEMI_STATIC, pegasus_yes_no_info },
	/* Generic version (RO) for other models */
	{ "outlet.2.switchable", 0, 0, "UPS.OutletSystem.Outlet.[3].PresentStatus.Switchable", NULL, "%s", 0, yes_no_info },
	{ "outlet.2.status", 0, 0, "UPS.OutletSystem.Outlet.[3].PresentStatus.SwitchOn/Off", NULL, "%s", 0, on_off_info },
	{ "outlet.2.protect.status", 0, 0, "UPS.OutletSystem.Outlet.[3].Status", NULL, "%s", 0, eaton_outlet_protection_status_info },
	/* FIXME: should better use UPS.OutletSystem.Outlet.[1].Status? */
	{ "outlet.2.autoswitch.charge.low", ST_FLAG_RW | ST_FLAG_STRING, 3, "UPS.OutletSystem.Outlet.[3].RemainingCapacityLimit", NULL, "%.0f", HU_FLAG_SEMI_STATIC, NULL },
	{ "outlet.2.delay.shutdown", ST_FLAG_RW | ST_FLAG_STRING, 5, "UPS.OutletSystem.Outlet.[3].ShutdownTimer", NULL, "%.0f", HU_FLAG_SEMI_STATIC, NULL },
	{ "outlet.2.delay.start", ST_FLAG_RW | ST_FLAG_STRING, 5, "UPS.OutletSystem.Outlet.[3].StartupTimer", NULL, "%.0f", HU_FLAG_SEMI_STATIC, NULL },
	{ "outlet.2.power", 0, 0, "UPS.OutletSystem.Outlet.[3].ApparentPower", NULL, "%.0f", 0, NULL },
	{ "outlet.2.realpower", 0, 0, "UPS.OutletSystem.Outlet.[3].ActivePower", NULL, "%.0f", 0, NULL },
	{ "outlet.2.current", 0, 0, "UPS.OutletSystem.Outlet.[3].Current", NULL, "%.2f", 0, NULL },
	{ "outlet.2.powerfactor", 0, 0, "UPS.OutletSystem.Outlet.[3].PowerFactor", NULL, "%.2f", 0, NULL }, /* "%s", 0, mge_powerfactor_conversion }, */
	/* 0: The outlet is not ECO controlled. / 1 : The outlet is ECO controlled. => Readonly! use some yes_no_info */
	{ "outlet.2.ecocontrol", 0, 0, "UPS.OutletSystem.Outlet.[3].ECOControl", NULL, "%s", HU_FLAG_SEMI_STATIC, outlet_eco_yes_no_info},

	/* instant commands. */
	/* splited into subset while waiting for extradata support
	* ie: test.battery.start quick
	*/
	{ "test.battery.start.quick", 0, 0, "UPS.BatterySystem.Battery.Test", NULL, "1", HU_TYPE_CMD, NULL },
	{ "test.battery.start.deep", 0, 0, "UPS.BatterySystem.Battery.Test", NULL, "2", HU_TYPE_CMD, NULL },
	{ "test.battery.stop", 0, 0, "UPS.BatterySystem.Battery.Test", NULL, "3", HU_TYPE_CMD, NULL },
	{ "load.off.delay", 0, 0, "UPS.PowerSummary.DelayBeforeShutdown", NULL, DEFAULT_OFFDELAY, HU_TYPE_CMD, NULL },
	{ "load.on.delay", 0, 0, "UPS.PowerSummary.DelayBeforeStartup", NULL, DEFAULT_ONDELAY, HU_TYPE_CMD, NULL },
	{ "shutdown.stop", 0, 0, "UPS.PowerSummary.DelayBeforeShutdown", NULL, "-1", HU_TYPE_CMD, NULL },
	{ "shutdown.reboot", 0, 0, "UPS.PowerSummary.DelayBeforeReboot", NULL, "10", HU_TYPE_CMD, NULL},
	{ "beeper.off", 0, 0, "UPS.PowerSummary.AudibleAlarmControl", NULL, "1", HU_TYPE_CMD, NULL },
	{ "beeper.on", 0, 0, "UPS.PowerSummary.AudibleAlarmControl", NULL, "2", HU_TYPE_CMD, NULL },
	/* Duplicate commands for some units (such as 3S) that use a different path
	 * Only the first valid one will be used */
	{ "beeper.mute", 0, 0, "UPS.BatterySystem.Battery.AudibleAlarmControl", NULL, "3", HU_TYPE_CMD, NULL },
	{ "beeper.mute", 0, 0, "UPS.PowerSummary.AudibleAlarmControl", NULL, "3", HU_TYPE_CMD, NULL },
	{ "beeper.disable", 0, 0, "UPS.BatterySystem.Battery.AudibleAlarmControl", NULL, "1", HU_TYPE_CMD, NULL },
	{ "beeper.disable", 0, 0, "UPS.PowerSummary.AudibleAlarmControl", NULL, "1", HU_TYPE_CMD, NULL },
	{ "beeper.enable", 0, 0, "UPS.BatterySystem.Battery.AudibleAlarmControl", NULL, "2", HU_TYPE_CMD, NULL },
	{ "beeper.enable", 0, 0, "UPS.PowerSummary.AudibleAlarmControl", NULL, "2", HU_TYPE_CMD, NULL },
	{ "beeper.disable", 0, 0, "UPS.AudibleAlarmControl", NULL, "1", HU_TYPE_CMD, NULL }, //yonesmit - support for Masterpower MF-UPS650VA
	{ "beeper.enable", 0, 0, "UPS.AudibleAlarmControl", NULL, "2", HU_TYPE_CMD, NULL },  //yonesmit - support for Masterpower MF-UPS650VA

	/* Command for the outlet collection */
	{ "outlet.1.load.off", 0, 0, "UPS.OutletSystem.Outlet.[2].DelayBeforeShutdown", NULL, "0", HU_TYPE_CMD, NULL },
	{ "outlet.1.load.on", 0, 0, "UPS.OutletSystem.Outlet.[2].DelayBeforeStartup", NULL, "0", HU_TYPE_CMD, NULL },
	{ "outlet.2.load.off", 0, 0, "UPS.OutletSystem.Outlet.[3].DelayBeforeShutdown", NULL, "0", HU_TYPE_CMD, NULL },
	{ "outlet.2.load.on", 0, 0, "UPS.OutletSystem.Outlet.[3].DelayBeforeStartup", NULL, "0", HU_TYPE_CMD, NULL },

	/* Command to switch ECO Mode */
	{ "ecomode.disable", 0, 0, "UPS.PowerConverter.Input.[5].Switchable", NULL, "0", HU_TYPE_CMD, NULL },
	{ "ecomode.enable", 0, 0, "UPS.PowerConverter.Input.[5].Switchable", NULL, "1", HU_TYPE_CMD, NULL },
	{ "essmode.enable", 0, 0, "UPS.PowerConverter.Input.[5].Switchable", NULL, "2", HU_TYPE_CMD, NULL },
	{ "essmode.disable", 0, 0, "UPS.PowerConverter.Input.[5].Switchable", NULL, "0", HU_TYPE_CMD, NULL },

	/* Command to switch Automatic Bypass Mode On/Off */
	{ "bypass.start", 0, 0, "UPS.PowerConverter.Input.[2].SwitchOnControl", NULL, "1", HU_TYPE_CMD, NULL },
	{ "bypass.stop", 0, 0, "UPS.PowerConverter.Input.[2].SwitchOffControl", NULL, "1", HU_TYPE_CMD, NULL },

	/* end of structure. */
	{ NULL, 0, 0, NULL, NULL, NULL, 0, NULL }
};

/*
 * All the logic for finely formatting the MGE model name and device
 * type matching (used for device specific values or corrections).
 * Returns pointer to (dynamically allocated) model name.
 */
static char *get_model_name(const char *iProduct, const char *iModel)
{
	models_name_t	*model = NULL;

	upsdebugx(2, "get_model_name(%s, %s)\n", iProduct, iModel);

	/* Search for device type and formatting rules */
	for (model = mge_model_names; model->iProduct; model++) {
		if(model->name) {
			upsdebugx(2, "comparing with: %s", model->name);
		}
		else {
			upsdebugx(2, "comparing with: %s %s", model->iProduct,
					model->iModel);
		}

		if (strcmp(iProduct, model->iProduct)) {
			continue;
		}

		if (strcmp(iModel, model->iModel)) {
			continue;
		}

		mge_type = model->type;
		break;
	}

	if (!model->name) {
		/*
		 * Model not found or NULL (use default) so construct
		 * model name by concatenation of iProduct and iModel
		 */
		char	buf[SMALLBUF];
#ifdef HAVE_PRAGMAS_FOR_GCC_DIAGNOSTIC_IGNORED_FORMAT_TRUNCATION
#pragma GCC diagnostic push
#endif
#ifdef HAVE_PRAGMA_GCC_DIAGNOSTIC_IGNORED_FORMAT_TRUNCATION
#pragma GCC diagnostic ignored "-Wformat-truncation"
#endif
		/* NOTE: We intentionally limit the amount of bytes reported */
		int len = snprintf(buf, sizeof(buf), "%s %s", iProduct, iModel);

		if (len < 0) {
			upsdebugx(1, "%s: got an error while extracting iProduct+iModel value", __func__);
		}

		/* NOTE: SMALLBUF here comes from mge_format_model()
		 * buffer definitions below
		 */
		if ((intmax_t)len > (intmax_t)sizeof(buf)
		|| ((intmax_t)(strnlen(iProduct, SMALLBUF) + strnlen(iModel, SMALLBUF) + 1 + 1))
		    > (intmax_t)sizeof(buf)
		) {
			upsdebugx(1, "%s: extracted iProduct+iModel value was truncated", __func__);
		}
#ifdef HAVE_PRAGMAS_FOR_GCC_DIAGNOSTIC_IGNORED_FORMAT_TRUNCATION
#pragma GCC diagnostic pop
#endif
		return strdup(buf);
	}

	return strdup(model->name);
}

static const char *mge_format_model(HIDDevice_t *hd) {
	char	product[SMALLBUF];
	char	model[SMALLBUF];
	double	value;

	/* Dell has already a fully formatted name in iProduct */
	if (hd->VendorID == DELL_VENDORID) {
		return hd->Product;
	}

	/* Get iProduct and iModel strings */
	snprintf(product, sizeof(product), "%s", hd->Product ? hd->Product : "unknown");

	HIDGetItemString(udev, "UPS.PowerSummary.iModel", model, sizeof(model), mge_utab);

	/* Fallback to ConfigApparentPower */
	if ((strlen(model) < 1) && (HIDGetItemValue(udev, "UPS.Flow.[4].ConfigApparentPower", &value, mge_utab) == 1 )) {
		snprintf(model, sizeof(model), "%i", (int)value);
	}

	if (strlen(model) > 0) {
		free(hd->Product);
		hd->Product = get_model_name(product, model);
	}

	return hd->Product;
}

static const char *mge_format_mfr(HIDDevice_t *hd) {
	return hd->Vendor ? hd->Vendor : "Eaton";
}

static const char *mge_format_serial(HIDDevice_t *hd) {
	return hd->Serial;
}

/* this function allows the subdriver to "claim" a device: return 1 if
 * the device is supported by this subdriver, else 0. */
static int mge_claim(HIDDevice_t *hd) {

#if (defined SHUT_MODE) && SHUT_MODE
	NUT_UNUSED_VARIABLE(hd);
	return 1;
#else	/* !SHUT_MODE => USB */
	int status = is_usb_device_supported(mge_usb_device_table, hd);

	switch (status) {

	case POSSIBLY_SUPPORTED:

		switch (hd->VendorID)
		{
			case HP_VENDORID:
			case DELL_VENDORID:
				/* by default, reject, unless the productid option is given */
				if (getval("productid")) {
					return 1;
				}

				/*
				 * this vendor makes lots of USB devices that are
				 * not a UPS, so don't use possibly_supported here
				 */
				return 0;

			case PHOENIXTEC:
				/* The vendorid 0x06da is primarily handled by
				 * liebert-hid, except for (maybe) AEG PROTECT NAS
				 * branded devices */
				if (hd->Vendor && strstr(hd->Vendor, "AEG")) {
					return 1;
				}
				if (hd->Product && strstr(hd->Product, "AEG")) {
					return 1;
				}

				/* Let liebert-hid grab this */
				return 0;

			default: /* Valid for Eaton */
				/* by default, reject, unless the productid option is given */
				if (getval("productid")) {
					return 1;
				}
				possibly_supported("Eaton / MGE", hd);
				return 0;
		}

	case SUPPORTED:

		switch (hd->VendorID)
		{
			case PHOENIXTEC: /* see comments above */
				if (hd->Vendor && strstr(hd->Vendor, "AEG")) {
					return 1;
				}
				if (hd->Product && strstr(hd->Product, "AEG")) {
					return 1;
				}

				/* Let liebert-hid grab this */
				return 0;

			default:
				break;
		}

		return 1;

	case NOT_SUPPORTED:
	default:
		return 0;
	}
#endif	/* SHUT_MODE / USB */
}

subdriver_t mge_subdriver = {
	MGE_HID_VERSION,
	mge_claim,
	mge_utab,
	mge_hid2nut,
	mge_format_model,
	mge_format_mfr,
	mge_format_serial,
	fix_report_desc,
};<|MERGE_RESOLUTION|>--- conflicted
+++ resolved
@@ -840,73 +840,6 @@
 /* Function to check if the current High Efficiency (aka ECO) mode voltage/frequency is within the configured limits */
 static const char *eaton_input_eco_mode_check_range(double value)
 {
-<<<<<<< HEAD
-    double bypass_voltage;
-	double eco_low;
-    double eco_high;
-    double out_nominal;
-    double out_frequency_nominal;
-	double bypass_frequency;
-    double frequency_range;
-    double lower_frequency_limit;
-    double upper_frequency_limit;
-
-    /* Get the Eco mode voltage/frequency and transfer points */
-	const char* bypass_voltage_str = dstate_getinfo("input.bypass.voltage");
-    const char* eco_low_str = dstate_getinfo("input.transfer.eco.low");
-    const char* eco_high_str = dstate_getinfo("input.transfer.eco.high");
-    const char* out_nominal_str = dstate_getinfo("output.voltage.nominal");
-    const char* out_nominal_frequency_str = dstate_getinfo("output.frequency.nominal");
-    const char* frequency_range_str = dstate_getinfo("input.transfer.frequency.eco.range");
-	const char* bypass_frequency_str = dstate_getinfo("input.bypass.frequency");
-
-    NUT_UNUSED_VARIABLE(value);
-
-    if (eco_low_str == NULL || eco_high_str == NULL || bypass_voltage_str == NULL || bypass_frequency_str == NULL ||
-        out_nominal_str == NULL || out_nominal_frequency_str == NULL || frequency_range_str == NULL) {
-        upsdebugx(1, "Failed to get values: %s, %s, %s, %s, %s, %s, %s",
-                  eco_low_str, eco_high_str,  bypass_voltage_str, bypass_frequency_str, out_nominal_str,
-                  out_nominal_frequency_str, frequency_range_str);
-        return NULL; /* Handle the error appropriately */
-    }
-
-    str_to_double(bypass_voltage_str, &bypass_voltage, 10);
-	str_to_double(eco_low_str, &eco_low, 10);
-    str_to_double(eco_high_str, &eco_high, 10);
-    str_to_double(out_nominal_str, &out_nominal, 10);
-    str_to_double(out_nominal_frequency_str, &out_frequency_nominal, 10);
-    str_to_double(frequency_range_str, &frequency_range, 10);
-	str_to_double(bypass_frequency_str, &bypass_frequency, 10);
-
-    /* Default values if user-defined limits are not available or out of range
-       5% below nominal output voltage
-       5% above nominal output voltage
-       5% below/above output frequency nominal */
-
-    /* Set the frequency limit */
-    if (frequency_range > 0) {
-        lower_frequency_limit = out_frequency_nominal - (out_frequency_nominal / 100 * frequency_range);
-        upper_frequency_limit = out_frequency_nominal + (out_frequency_nominal / 100 * frequency_range);
-    } else {
-        lower_frequency_limit = out_frequency_nominal - (out_frequency_nominal / 100 * 5);
-        upper_frequency_limit = out_frequency_nominal + (out_frequency_nominal / 100 * 5);
-    }
-
-    /* Check if user-defined limits are available and within valid range */
-    if ((eco_low > 0 && eco_high > 0) &&
-        (bypass_voltage >= eco_low && bypass_voltage <= eco_high) &&
-        (bypass_frequency >= lower_frequency_limit && bypass_frequency <= upper_frequency_limit)) {
-        return "ECO"; /* Enter Eco mode */
-    }
-
-    /* Default values if user-defined limits are not available or out of range */
-	if ((bypass_voltage >= out_nominal * 0.95 && bypass_voltage <= out_nominal * 1.05) &&
-	   (bypass_frequency >= lower_frequency_limit && bypass_frequency <= upper_frequency_limit)) {
-        return "ECO"; /* Enter Eco mode */
-    } else {
-        return NULL; /* Do not enter Eco mode */
-    }
-=======
 	double bypass_voltage;
 	double eco_low;
 	double eco_high;
@@ -980,69 +913,31 @@
 	} else {
 		return NULL; /* Do not enter Eco mode */
 	}
->>>>>>> 0f6ae039
 }
 
 /* High Efficiency (aka ECO) mode */
 static info_lkp_t eaton_input_mode_info[] = {
-<<<<<<< HEAD
-    { 0, "normal", NULL, NULL },
-    { 1, "ECO", eaton_input_eco_mode_check_range, NULL }, /* NOTE: "ecomode" = checked and working fine */
-    { 2, "ESS", NULL, NULL }, /* Energy Saver System, makes sense for UPS that implements this mode */
-    { 0, NULL, NULL, NULL }
-=======
 	{ 0, "normal", NULL, NULL },
 	{ 1, "ECO", eaton_input_eco_mode_check_range, NULL }, /* NOTE: "ecomode" = checked and working fine */
 	{ 2, "ESS", NULL, NULL }, /* Energy Saver System, makes sense for UPS that implements this mode */
 	{ 0, NULL, NULL, NULL }
->>>>>>> 0f6ae039
 };
 
 /* Function to check if the current bypass voltage/frequency is within the configured limits */
 static const char *eaton_input_bypass_check_range(double value)
 {
-<<<<<<< HEAD
-    double bypass_voltage;
-    double bypass_low;
-    double bypass_high;
-    double out_nominal;
-	double bypass_frequency;
-    double frequency_range;
-=======
 	double bypass_voltage;
 	double bypass_low;
 	double bypass_high;
 	double out_nominal;
 	double bypass_frequency;
 	double frequency_range;
->>>>>>> 0f6ae039
 	double lower_frequency_limit;
 	double upper_frequency_limit;
 	double out_frequency_nominal;
 
 
 	/* Get the bypass voltage/frequency and transfer points */
-<<<<<<< HEAD
-    const char* bypass_voltage_str = dstate_getinfo("input.bypass.voltage");
-    const char* bypass_low_str = dstate_getinfo("input.transfer.bypass.low");
-    const char* bypass_high_str = dstate_getinfo("input.transfer.bypass.high");
-    const char* out_nominal_str = dstate_getinfo("output.voltage.nominal");
-	const char* bypass_frequency_str = dstate_getinfo("input.bypass.frequency");
-    const char* frequency_range_str = dstate_getinfo("input.transfer.frequency.bypass.range");
-    const char* out_nominal_frequency_str = dstate_getinfo("output.frequency.nominal");
-
-	NUT_UNUSED_VARIABLE(value);
-
-    if (bypass_voltage_str == NULL || bypass_low_str == NULL || bypass_high_str == NULL || out_nominal_str == NULL ||
-        bypass_frequency_str == NULL || frequency_range_str == NULL || out_nominal_frequency_str == NULL) {
-        upsdebugx(1, "Failed to get values: %s, %s, %s, %s, %s, %s, %s",
-                  bypass_voltage_str, bypass_low_str, bypass_high_str, out_nominal_str,
-                  bypass_frequency_str, frequency_range_str, out_nominal_frequency_str);
-        return NULL; /* Handle the error appropriately */
-    }
-
-    str_to_double(bypass_voltage_str, &bypass_voltage, 10);
-=======
 	const char* bypass_voltage_str = dstate_getinfo("input.bypass.voltage");
 	const char* bypass_low_str = dstate_getinfo("input.transfer.bypass.low");
 	const char* bypass_high_str = dstate_getinfo("input.transfer.bypass.high");
@@ -1065,43 +960,10 @@
 	}
 
 	str_to_double(bypass_voltage_str, &bypass_voltage, 10);
->>>>>>> 0f6ae039
 	str_to_double(bypass_low_str, &bypass_low, 10);
 	str_to_double(bypass_high_str, &bypass_high, 10);
 	str_to_double(out_nominal_str, &out_nominal, 10);
 	str_to_double(bypass_frequency_str, &bypass_frequency, 10);
-<<<<<<< HEAD
-    str_to_double(frequency_range_str, &frequency_range, 10);
-	str_to_double(out_nominal_frequency_str, &out_frequency_nominal, 10);
-
-    /* Default values if user-defined limits are not available or out of range
-       20% below nominal output voltage
-       15% above nominal output voltage
-	   10% below/above output frequency nominal */
-
-	/* Set the frequency limit */
-    if (frequency_range > 0) {
-        lower_frequency_limit = out_frequency_nominal - (out_frequency_nominal / 100 * frequency_range);
-        upper_frequency_limit = out_frequency_nominal + (out_frequency_nominal / 100 * frequency_range);
-    } else {
-        lower_frequency_limit = out_frequency_nominal - (out_frequency_nominal / 100 * 10);
-        upper_frequency_limit = out_frequency_nominal + (out_frequency_nominal / 100 * 10);
-    }
-
-	/* Check if user-defined limits are available and within valid range */
-    if ((bypass_low > 0 && bypass_high > 0) &&
-        (bypass_voltage >= bypass_low && bypass_voltage <= bypass_high) &&
-		(bypass_frequency >= lower_frequency_limit && bypass_frequency <= upper_frequency_limit)) {
-        return "on"; /* Enter bypass mode */
-    }
-
-    if ((bypass_voltage >= out_nominal * 0.8 && bypass_voltage <= out_nominal * 1.15) &&
-	   (bypass_frequency >= lower_frequency_limit && bypass_frequency <= upper_frequency_limit)) {
-        return "on"; /* Enter bypass mode */
-    } else {
-        return NULL; /* Do not enter bypass mode */
-    }
-=======
 	str_to_double(frequency_range_str, &frequency_range, 10);
 	str_to_double(out_nominal_frequency_str, &out_frequency_nominal, 10);
 
@@ -1135,33 +997,20 @@
 	} else {
 		return NULL; /* Do not enter bypass mode */
 	}
->>>>>>> 0f6ae039
 }
 
 /* Automatic Bypass mode on */
 static info_lkp_t eaton_input_bypass_mode_on_info[] = {
-<<<<<<< HEAD
-    { 0, "disabled", NULL, NULL },
-    { 1, "on", eaton_input_bypass_check_range, NULL },
-    { 0, NULL, NULL, NULL }
-=======
 	{ 0, "disabled", NULL, NULL },
 	{ 1, "on", eaton_input_bypass_check_range, NULL },
 	{ 0, NULL, NULL, NULL }
->>>>>>> 0f6ae039
 };
 
 /* Automatic Bypass mode Off */
 static info_lkp_t eaton_input_bypass_mode_off_info[] = {
-<<<<<<< HEAD
-    { 0, "disabled", NULL, NULL },
-    { 1, "off", NULL, NULL },
-    { 0, NULL, NULL, NULL }
-=======
 	{ 0, "disabled", NULL, NULL },
 	{ 1, "off", NULL, NULL },
 	{ 0, NULL, NULL, NULL }
->>>>>>> 0f6ae039
 };
 
 /* Determine country using UPS.PowerSummary.Country.
@@ -1340,17 +1189,10 @@
 };
 
 static info_lkp_t eaton_outlet_protection_status_info[] = {
-<<<<<<< HEAD
-    { 0, "not powered", NULL, NULL },
-    { 1, "not protected", NULL, NULL },
-    { 2, "protected", NULL, NULL },
-    { 0, NULL, NULL, NULL }
-=======
 	{ 0, "not powered", NULL, NULL },
 	{ 1, "not protected", NULL, NULL },
 	{ 2, "protected", NULL, NULL },
 	{ 0, NULL, NULL, NULL }
->>>>>>> 0f6ae039
 };
 
 /* --------------------------------------------------------------- */
@@ -1933,11 +1775,7 @@
 	{ "input.transfer.frequency.bypass.range", ST_FLAG_RW | ST_FLAG_STRING, 5, "UPS.PowerConverter.Output.FrequencyRangeBypassTransfer", NULL, "%.0f", HU_FLAG_SEMI_STATIC, NULL },
 	{ "input.transfer.frequency.eco.range", ST_FLAG_RW | ST_FLAG_STRING, 5, "UPS.PowerConverter.Output.FrequencyRangeEcoTransfer", NULL, "%.0f", HU_FLAG_SEMI_STATIC, NULL },
 	{ "input.transfer.hysteresis", ST_FLAG_RW | ST_FLAG_STRING, 5, "UPS.PowerConverter.Output.HysteresisVoltageTransfer", NULL, "%.0f", HU_FLAG_SEMI_STATIC, NULL },
-<<<<<<< HEAD
-    /* input.transfer.forced = 1 needs for Bypass Switch On/Off */
-=======
 	/* input.transfer.forced = 1 needs for Bypass Switch On/Off */
->>>>>>> 0f6ae039
 	{ "input.transfer.forced", ST_FLAG_RW | ST_FLAG_STRING, 8, "UPS.PowerConverter.Input.[2].ForcedTransferEnable", NULL, "%.0f", HU_FLAG_SEMI_STATIC, eaton_enable_disable_info },
 	{ "input.transfer.trim.high", ST_FLAG_RW | ST_FLAG_STRING, 5, "UPS.PowerConverter.Output.HighVoltageBuckTransfer", NULL, "%.0f", HU_FLAG_SEMI_STATIC, NULL },
 	{ "input.sensitivity", ST_FLAG_RW | ST_FLAG_STRING, 10, "UPS.PowerConverter.Output.SensitivityMode", NULL, "%s", HU_FLAG_SEMI_STATIC, mge_sensitivity_info },
