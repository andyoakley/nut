--- conflicted
+++ resolved
@@ -35,11 +35,7 @@
  *
  */
 
-<<<<<<< HEAD
 #define DRIVER_VERSION	"0.31"
-=======
-#define DRIVER_VERSION	"0.30"
->>>>>>> c06b98cd
 
 #include "config.h"
 #include "main.h"
