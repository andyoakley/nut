--- conflicted
+++ resolved
@@ -215,13 +215,8 @@
 static int Get_USB_Packet(uint8_t *buffer)
 {
 	char inBuf[10];
-<<<<<<< HEAD
-	int err, size, ep;
-	/*int errno;*/
-=======
 	int err, ep;
 	size_t size;
->>>>>>> 5ab91d2d
 
 	/* note: this function stop until some byte(s) is not arrived */
 	size = 8;
