--- conflicted
+++ resolved
@@ -1050,13 +1050,9 @@
 	} else if (res == 0) {
 		upsdebugx(3, "upscrecv: Timeout");
 	} else {
-<<<<<<< HEAD
-		upsdebugx(3, "upscrecv: %" PRIiSIZE " bytes:\t'%s'", res-1, str_rtrim(buf, ENDCHAR));
-=======
 		/* Note: s should end up same as buf */
 		char *s = str_rtrim(buf, ENDCHAR);
-		upsdebugx(3, "upscrecv: %zd bytes:\t'%s'", res-1, s);
->>>>>>> 4e33d5ea
+		upsdebugx(3, "upscrecv: %" PRIiSIZE " bytes:\t'%s'", res-1, s);
 	}
 
 	return res;
