--- conflicted
+++ resolved
@@ -150,12 +150,8 @@
 static void stop_driver(const ups_t *ups)
 {
 	char	pidfn[SMALLBUF];
-<<<<<<< HEAD
-	int	ret;
-=======
 	int	ret, i;
 	struct stat	fs;
->>>>>>> 67c6cd5b
 
 	upsdebugx(1, "Stopping UPS: %s", ups->upsname);
 
