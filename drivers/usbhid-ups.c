--- conflicted
+++ resolved
@@ -49,12 +49,9 @@
 	#include "tripplite-hid.h"
 	#include "idowell-hid.h"
 	#include "openups-hid.h"
-<<<<<<< HEAD
 	#include "ever-hid.h"
-=======
 	#include "powervar-hid.h"
 	#include "delta_ups-hid.h"
->>>>>>> 21462682
 #endif
 
 /* Reference list of avaiable subdrivers */
@@ -72,12 +69,9 @@
 	&tripplite_subdriver,
 	&idowell_subdriver,
 	&openups_subdriver,
-<<<<<<< HEAD
 	&ever_subdriver,
-=======
 	&powervar_subdriver,
 	&delta_ups_subdriver,
->>>>>>> 21462682
 #endif
 	NULL
 };
