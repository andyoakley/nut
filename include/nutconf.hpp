/*
    nutconf.hpp - Nut configuration file manipulation API

    Copyright (C)
	2012	Emilien Kia <emilien.kia@gmail.com>
	2024	Jim Klimov <jimklimov+nut@gmail.com>

    This program is free software; you can redistribute it and/or modify
    it under the terms of the GNU General Public License as published by
    the Free Software Foundation; either version 2 of the License, or
    (at your option) any later version.

    This program is distributed in the hope that it will be useful,
    but WITHOUT ANY WARRANTY; without even the implied warranty of
    MERCHANTABILITY or FITNESS FOR A PARTICULAR PURPOSE.  See the
    GNU General Public License for more details.

    You should have received a copy of the GNU General Public License
    along with this program; if not, write to the Free Software
    Foundation, Inc., 59 Temple Place, Suite 330, Boston, MA 02111-1307 USA
*/

#ifndef NUTCONF_H_SEEN
#define NUTCONF_H_SEEN 1

#include "nutstream.hpp"

#include <stdio.h>
#include <string.h>
#include <stdlib.h>
#include <stdint.h>

#include <string>
#include <vector>
#include <list>
#include <map>
#include <stdexcept>
#include <typeinfo>

/* See include/common.h for details behind this */
#ifndef NUT_UNUSED_VARIABLE
#define NUT_UNUSED_VARIABLE(x) (void)(x)
#endif

#ifdef __cplusplus

namespace nut
{

class NutParser;
class NutConfigParser;
class DefaultConfigParser;
class GenericConfigParser;


/**
 * Helper to specify if a configuration variable is set or not.
 * In addition of its value.
 */
template<typename Type>
class Settable
{
protected:
	Type _value;
	bool _set;
	std::string errMsg_ENOTSET()const {
		static const std::string msg =
			"Can not retrieve a Settable value of "
			"an instance that was not assigned yet "
			"(or was last known cleared)";
		return msg;
	}

public:
	Settable():_set(false){}
	Settable(const Settable<Type>& val):_value(val._value), _set(val._set){}
	Settable(const Type& val):_value(val), _set(true){}

	/* Avoid implicit copy/move operator declarations */
	Settable(Settable&&) = default;
	Settable& operator=(const Settable&) = default;
	Settable& operator=(Settable&&) = default;

	bool set()const{return _set;}
	void clear(){_set = false;}

	operator const Type&()const
#if (defined __cplusplus) && (__cplusplus < 201100)
		throw(std::invalid_argument)
#endif
	{
		if (!set())
			throw std::invalid_argument(errMsg_ENOTSET());
		return _value;
	}
	operator Type&()
#if (defined __cplusplus) && (__cplusplus < 201100)
		throw(std::invalid_argument)
#endif
	{
		if (!set())
			throw std::invalid_argument(errMsg_ENOTSET());
		return _value;
	}

	const Type& operator *()const
#if (defined __cplusplus) && (__cplusplus < 201100)
		throw(std::invalid_argument)
#endif
	{
		if (!set())
			throw std::invalid_argument(errMsg_ENOTSET());
		return _value;
	}
	Type& operator *()
#if (defined __cplusplus) && (__cplusplus < 201100)
		throw(std::invalid_argument)
#endif
	{
		if (!set())
			throw std::invalid_argument(errMsg_ENOTSET());
		return _value;
	}

	Settable<Type>& operator=(const Type& val){_value = val; _set = true; return *this;}

	bool operator==(const Settable<Type>& val)const
	{
		if(!set() && !val.set())
			return false;
		else
			return (set() && val.set() && _value==val._value);
	}

	bool operator==(const Type& val)const
	{
		if(!set())
			return false;
		else
			return _value == val;
	}

};


/**
 *  \brief  Serialisable interface
 *
 *  Classes that implement this interface provide way to serialize
 *  and deserialize instances to/from streams.
 */
class Serialisable
{
protected:

	/** Formal constructor */
	Serialisable() {}

public:

	/**
	 *  \brief  Deserializer
	 *
	 *  \param  istream  Input stream
	 *
	 *  \retval true  in case of success
	 *  \retval false in case of read error
	 */
	virtual bool parseFrom(NutStream & istream) = 0;

	/**
	 *  \brief  Serializer
	 *
	 *  \param  ostream  Output stream
	 *
	 *  \retval true  in case of success
	 *  \retval false in case of write error
	 */
	virtual bool writeTo(NutStream & ostream) const = 0;

	/** Destructor */
	virtual ~Serialisable();

};  // end of class Serialisable


/**
 * \brief	Mix a boolean (yes/no) or wider integer range
 */
class BoolInt
{
private:
	Settable<bool> b;
	Settable<int>  i;

public:
	/** If set, its value specifies if we want i==0/1 to mean false/true
	 *  in value-equality and type-cast operators for int and bool types.
	 *  NOTE: If true, assignment from "0" and "1" strings sets the int
	 *  not bool stored value representation!
	 *  NOTE: Survives the clear() call which applies to stored value,
	 *  but would be reset by assignment from another BoolInt object.
	 */
	Settable<bool> bool01;

	/** Leave all contents un-set */
	BoolInt() {}

	BoolInt(const bool val) {
		*this = val;
	}
	BoolInt(const bool val, bool newBool01) {
		this->bool01 = newBool01;
		*this = val;
	}

	BoolInt(const int val) {
		*this = val;
	}
	BoolInt(const int val, bool newBool01) {
		this->bool01 = newBool01;
		*this = val;
	}

	BoolInt(const char* val) {
		*this = val;
	}
	BoolInt(const char* val, bool newBool01) {
		this->bool01 = newBool01;
		*this = val;
	}

	BoolInt(const std::string &val) {
		*this = val;
	}
	BoolInt(const std::string &val, bool newBool01) {
		this->bool01 = newBool01;
		*this = val;
	}

	BoolInt(const BoolInt& other) {
		*this = other;
	}
	BoolInt(const BoolInt& other, bool newBool01) {
		this->bool01 = newBool01;
		*this = other;
		this->bool01 = newBool01;
	}

	inline void clear()
	{
		i.clear();
		b.clear();
	}

	inline BoolInt& operator=(const BoolInt& other)
	{
		clear();
		bool01.clear();

		if (other.b.set()) b = other.b;
		if (other.i.set()) i = other.i;

		if (other.bool01.set())
			bool01 = other.bool01;

		return *this;
	}

	inline BoolInt& operator=(BoolInt&& other)
	{
		clear();
		bool01.clear();

		if (other.b.set()) b = other.b;
		if (other.i.set()) i = other.i;

		if (other.bool01.set())
			bool01 = other.bool01;

		return *this;
	}

	inline BoolInt& operator=(int val)
	{
		clear();
		i = val;
		return *this;
	}

	inline BoolInt& operator=(bool val)
	{
		clear();
		b = val;
		return *this;
	}

	inline BoolInt& operator=(const char* s)
#if (defined __cplusplus) && (__cplusplus < 201100)
		throw(std::invalid_argument)
#endif
	{
		if (!s)
			throw std::invalid_argument(
				"BoolInt value from <null> string is is not supported");

		std::string src(s);
		return (*this = src);
	}

	inline BoolInt& operator=(std::string src)
#if (defined __cplusplus) && (__cplusplus < 201100)
		throw(std::invalid_argument)
#endif
	{
		static const Settable<bool> b0(false);
		static const Settable<bool> b1(true);

		// NOTE: Not a pointer, is not null at least
		if (src.empty())
			throw std::invalid_argument(
				"BoolInt value from <empty> string is is not supported");

		clear();

		if ("false" == src) { b = b0; return *this; }
		if ("off"   == src) { b = b0; return *this; }
		if ("0"     == src) {
			if (bool01.set() && bool01 == false) {
				i = 0;
			} else {
				b = b0;
			}
			return *this;
		}
		if ("no"    == src) { b = b0; return *this; }

		if ("true"  == src) { b = b1; return *this; }
		if ("on"    == src) { b = b1; return *this; }
		if ("1"     == src) {
			if (bool01.set() && bool01 == false) {
				i = 1;
			} else {
				b = b1;
			}
			return *this;
		}
		if ("yes"   == src) { b = b1; return *this; }
		if ("ok"    == src) { b = b1; return *this; }

		std::stringstream ss(src);
		int result;
		if (ss >> result && ss.rdbuf()->in_avail() == 0) {
			// Conversion succeeded and all chars were read
			// (e.g. not a decimal number)
			i = result;
#ifdef DEBUG
			std::cerr << "BoolInt assigned from '" << src
				<< "': got int '" << result << "'"
				<< " stream empty? " << ss.rdbuf()->in_avail()
				<< std::endl;
#endif
			return *this;
		}

		throw std::invalid_argument("BoolInt value from '" + src +
			"' string not understood as bool nor int");
	}

	inline BoolInt& operator<<(bool other)
	{
		*this = other;
		return *this;
	}

	inline BoolInt& operator<<(int other)
	{
		*this = other;
		return *this;
	}

	inline BoolInt& operator<<(std::string other)
	{
		*this = other;
		return *this;
	}

	inline BoolInt& operator<<(const char* other)
	{
		*this = other;
		return *this;
	}

	inline bool operator==(const BoolInt& other)const
	{
		// Either direct values are set and then equal; optionally
		// else numeric values of int and bool are cross-equal.
		if (b.set() && other.b.set()) return (b == other.b);
		if (i.set() && other.i.set()) return (i == other.i);

		if ((bool01.set() && bool01 == true)
		|| (!bool01.set() && other.bool01.set() && other.bool01 == true)
		) {
			// false if at least one object has neither i nor b
			// values "set()", or if their numeric values do not
			// match up as 0 or 1 exactly vs. boolean values.
			if (i.set() && other.b.set())
				return ( (other.b && i == 1) || (!other.b && i == 0) );
			if (b.set() && other.i.set())
				return ( (b && other.i == 1) || (!b && other.i == 0) );
		}

		return false;
	}

	inline bool operator==(const bool other)const
	{
		if (b.set()) return (b == other);
		if (bool01.set() && bool01 == true) {
			if (i.set())
				return ((other && i == 1) || (!other && i == 0));
		}
		return false;
	}

	inline bool operator==(const int other)const
	{
		if (i.set()) return (i == other);
		if (bool01.set() && bool01 == true) {
			if (b.set())
				return ((b && other == 1) || (!b && other == 0));
		}
		return false;
	}

	inline bool operator==(const std::string other)const
	{
		BoolInt tmp;
		if (bool01.set())
			tmp.bool01 = bool01;
		tmp = other;
		return (*this == tmp);
	}

	inline bool operator==(const char* s)const
	{
		if (!s)
			return false;

		std::string src(s);
		return (*this == src);
	}

	inline bool set()const
#if (defined __cplusplus) && (__cplusplus < 201100)
		throw(std::invalid_argument)
#endif
	{
		if (i.set() && b.set())
			throw std::invalid_argument(
				"BoolInt value somehow got both bool and int values set");

		return (i.set() || b.set());
	}

	operator int()
#if (defined __cplusplus) && (__cplusplus < 201100)
		throw(std::invalid_argument)
#endif
	{
		if (i.set()) return i;
		if (bool01.set() && bool01 == true) {
			if (b.set()) {
				/** Cause use of operator to avoid warnings like
				 * "may be used uninitialized in this function"
				 */
				if (b == true) return 1;
				return 0;
			}
		} else {
			throw std::invalid_argument(
				"BoolInt value not set to int");
		}

		throw std::invalid_argument(
			"BoolInt value not set, neither to bool nor to int");
	}

	operator bool()
#if (defined __cplusplus) && (__cplusplus < 201100)
		throw(std::invalid_argument)
#endif
	{
		if (b.set()) return b;
		if (bool01.set() && bool01 == true) {
			if (i.set()) {
				if (i == 0) return false;
				if (i == 1) return true;
			}
		} else {
			throw std::invalid_argument(
				"BoolInt value not set to bool");
		}

		throw std::invalid_argument(
			"BoolInt value not set, neither to bool nor to int");
	}

	inline std::string toString()const
#if (defined __cplusplus) && (__cplusplus < 201100)
		throw(std::invalid_argument)
#endif
	{
		if (b.set()) {
			if (b == true) return "yes";
			return "no";
		}

		if (i.set()) {
			if (bool01.set() && bool01 == true) {
				if (i == 0) return "no";
				if (i == 1) return "yes";
			}

			std::ostringstream ss;
			ss << i;
			return ss.str();
		}

		throw std::invalid_argument(
			"BoolInt value not set, neither to bool nor to int");
	}

	// FIXME: `std::string s = bi;` just won't work
	// but we can use `s = bi.toString()` or `cout << bi`
	operator std::string()const {
		return this->toString();
	}

	operator std::string&()const {
		return *(new std::string(this->operator std::string()));
	}
};

std::ostream& operator << (std::ostream &os, const BoolInt &bi);
inline std::ostream& operator << (std::ostream &os, const BoolInt &bi) {
	return (os << bi.toString());
}


/**
 * \brief	Certificate Identification structure for NUT
 *
 * Contains a certificate name and database password
 */
struct CertIdent
{
	Settable<std::string> certName, certDbPass;

	inline bool operator==(const CertIdent& ident)const
	{
		return certName == ident.certName && certDbPass == ident.certDbPass;
	}

	inline bool set()const
	{
		return certName.set() && certDbPass.set();
	}
};


/**
 * \brief	Certificate protected host structure for NUT
 *
 * Contains a host name, certificate name and option flags
 */
struct CertHost
{
	Settable<std::string> host, certName;
	nut::BoolInt certVerify, forceSsl;

	inline bool operator==(const CertHost& other)const
	{
		return certName == other.certName
			&& host == other.host
			&& certVerify == other.certVerify
			&& forceSsl == other.forceSsl;
	}

	inline bool set()const
	{
		return certName.set() && host.set()
			&& certVerify.set() && forceSsl.set();
	}
};


/**
 * NUT config parser.
 */
class NutParser
{
public:
	enum ParsingOption
	{
		OPTION_DEFAULT = 0,
		/** Colon character is considered as string character and not as specific token.
			Useful for IPv6 addresses */
		OPTION_IGNORE_COLON = 1
	};

	NutParser(const char* buffer = nullptr, unsigned int options = OPTION_DEFAULT);
	NutParser(const std::string& buffer, unsigned int options = OPTION_DEFAULT);

	virtual ~NutParser();

	/** Parsing configuration functions
	 * \{ */
	void setOptions(unsigned int options){_options = options;}
	unsigned int getOptions()const{return _options;}
	void setOptions(unsigned int options, bool set = true);
	void unsetOptions(unsigned int options){setOptions(options, false);}
	bool hasOptions(unsigned int options)const{return (_options&options) == options;}
	/** \} */

	struct Token
	{
		enum TokenType {
			TOKEN_UNKNOWN = -1,
			TOKEN_NONE    = 0,
			TOKEN_STRING  = 1,
			TOKEN_QUOTED_STRING,
			TOKEN_COMMENT,
			TOKEN_BRACKET_OPEN,
			TOKEN_BRACKET_CLOSE,
			TOKEN_EQUAL,
			TOKEN_COLON,
			TOKEN_EOL
		} type;
		std::string str;

		Token():type(TOKEN_NONE),str(){}
		Token(TokenType type_arg, const std::string& str_arg=""):type(type_arg),str(str_arg){}
		Token(TokenType type_arg, char c):type(type_arg),str(1, c){}
		Token(const Token& tok):type(tok.type),str(tok.str){}

		/* Avoid implicit copy/move operator declarations */
		Token(Token&&) = default;
		Token& operator=(const Token&) = default;
		Token& operator=(Token&&) = default;

		bool is(TokenType type_arg)const{return this->type==type_arg;}

		bool operator==(const Token& tok)const{return tok.type==type && tok.str==str;}

		operator bool()const{return type!=TOKEN_UNKNOWN && type!=TOKEN_NONE;}
	};

	/** Parsing functions
	* \{ */
	std::string parseCHARS();
	std::string parseSTRCHARS();
	Token parseToken();
	std::list<Token> parseLine();
	/** \} */

#ifndef UNITEST_MODE
protected:
#endif /* UNITEST_MODE */
	size_t getPos()const;
	void setPos(size_t pos);
	char charAt(size_t pos)const;

	void pushPos();
	size_t popPos();
	void rewind();

	void back();

	char get();
	char peek();

private:
	unsigned int _options;

	std::string _buffer;
	size_t _pos;
	std::vector<size_t> _stack;
};


typedef std::list<std::string> ConfigParamList;

struct GenericConfigSectionEntry
{
	std::string     name;
	ConfigParamList values;
	// std::string  comment;

};

struct GenericConfigSection
{
	/** Section entries map */
	typedef std::map<std::string, GenericConfigSectionEntry> EntryMap;

	std::string name;
	// std::string comment;
	EntryMap entries;

	const GenericConfigSectionEntry& operator [] (const std::string& varname)const{return entries.find(varname)->second;}
	GenericConfigSectionEntry& operator [] (const std::string& varname){return entries[varname];}

	bool empty()const;
	void clear();
};

class BaseConfiguration
{
	friend class GenericConfigParser;
public:
	virtual ~BaseConfiguration();
protected:
	virtual void setGenericConfigSection(const GenericConfigSection& section) = 0;
};

class NutConfigParser : public NutParser
{
public:
	virtual void parseConfig();

	/* Declared for cleaner overrides; arg ignored in current class */
	virtual void parseConfig(BaseConfiguration* config);

protected:
	NutConfigParser(const char* buffer = nullptr, unsigned int options = OPTION_DEFAULT);
	NutConfigParser(const std::string& buffer, unsigned int options = OPTION_DEFAULT);

	virtual void onParseBegin()=0;
	virtual void onParseComment(const std::string& comment)=0;
	virtual void onParseSectionName(const std::string& sectionName, const std::string& comment = "")=0;
	virtual void onParseDirective(const std::string& directiveName, char sep = 0, const ConfigParamList& values = ConfigParamList(), const std::string& comment = "")=0;
	virtual void onParseEnd()=0;
};

class DefaultConfigParser : public NutConfigParser
{
public:
	DefaultConfigParser(const char* buffer = nullptr);
	DefaultConfigParser(const std::string& buffer);

protected:
	virtual void onParseSection(const GenericConfigSection& section)=0;

	virtual void onParseBegin() override;
	virtual void onParseComment(const std::string& comment) override;
	virtual void onParseSectionName(const std::string& sectionName, const std::string& comment = "") override;
	virtual void onParseDirective(const std::string& directiveName, char sep = 0, const ConfigParamList& values = ConfigParamList(), const std::string& comment = "") override;
	virtual void onParseEnd() override;

	GenericConfigSection _section; ///> Currently parsed section
};


class GenericConfigParser : public DefaultConfigParser
{
public:
	GenericConfigParser(const char* buffer = nullptr);
	GenericConfigParser(const std::string& buffer);

	virtual void parseConfig(BaseConfiguration* config) override;

protected:
	virtual void onParseSection(const GenericConfigSection& section) override;

	BaseConfiguration* _config;
};


class GenericConfiguration : public BaseConfiguration, public Serialisable
{
public:
	/** Sections map */
	typedef std::map<std::string, GenericConfigSection> SectionMap;

	GenericConfiguration(){}

	virtual ~GenericConfiguration() override;

	void parseFromString(const std::string& str);

	/** Serialisable interface implementation \{ */
	bool parseFrom(NutStream & istream) override;
	bool writeTo(NutStream & ostream) const override;
	/** \} */

	// FIXME Let be public or set it as protected with public accessors ?
	SectionMap sections;

	const GenericConfigSection& operator[](const std::string& secname)const{return sections.find(secname)->second;}
	GenericConfigSection& operator[](const std::string& secname){return sections[secname];}


protected:
	virtual void setGenericConfigSection(const GenericConfigSection& section) override;

	/**
	 *  \brief  Configuration parameters getter
	 *
	 *  \param[in]   section  Section name
	 *  \param[in]   entry    Entry name
	 *  \param[out]  params   Configuration parameters
	 *
	 *  \retval true  if the entry was found
	 *  \retval false otherwise
	 */
	bool get(const std::string & section, const std::string & entry, ConfigParamList & params) const;

	/**
	 *  \brief  Global scope configuration parameters getter
	 *
	 *  \param[in]   entry    Entry name
	 *  \param[out]  params   Configuration parameters
	 *
	 *  \retval true  if the entry was found
	 *  \retval false otherwise
	 */
	inline bool get(const std::string & entry, ConfigParamList & params) const
	{
		return get("", entry, params);
	}

	/**
	 *  \brief  Configuration parameters setter
	 *
	 *  The section and entry are created unless they already exist.
	 *
	 *  \param[in]  section  Section name
	 *  \param[in]  entry    Entry name
	 *  \param[in]  params   Configuration parameters
	 */
	void set(const std::string & section, const std::string & entry, const ConfigParamList & params);

	/**
	 *  \brief  Global scope configuration parameters setter
	 *
	 *  The entry is created unless it already exists.
	 *
	 *  \param[in]  entry    Entry name
	 *  \param[in]  params   Configuration parameters
	 */
	inline void set(const std::string & entry, const ConfigParamList & params)
	{
		set("", entry, params);
	}

	/**
	 *  \brief  Add configuration parameters
	 *
	 *  The section and entry are created unless they already exist.
	 *  Current parameters are kept, the provided are added to the list end.
	 *
	 *  \param[in]  section  Section name
	 *  \param[in]  entry    Entry name
	 *  \param[in]  params   Configuration parameters
	 */
	void add(const std::string & section, const std::string & entry, const ConfigParamList & params);

	/**
	 *  \brief  Add global scope configuration parameters
	 *
	 *  The entry is created unless they already exists.
	 *  Current parameters are kept, the provided are added to the list end.
	 *
	 *  \param[in]  entry    Entry name
	 *  \param[in]  params   Configuration parameters
	 */
	inline void add(const std::string & entry, const ConfigParamList & params)
	{
		add("", entry, params);
	}

	/**
	 *  \brief  Configuration parameters removal
	 *
	 *  Removes the entry, only.
	 *  Does nothing if the section or the entry don't exist.
	 *
	 *  \param  section  Section name
	 *  \param  entry    Entry name
	 */
	void remove(const std::string & section, const std::string & entry);

	/**
	 *  \brief  Global scope configuration parameters removal
	 *
	 *  Removes the entry, only.
	 *  Does nothing if the entry don't exist.
	 *
	 *  \param  entry    Entry name
	 */
	inline void remove(const std::string & entry)
	{
		remove("", entry);
	}

	/**
	 *  \brief  Configuration section removal
	 *
	 *  Removes entire section (if exists).
	 *
	 *  \param  section  Section name
	 */
	void removeSection(const std::string & section);

	/** Global scope configuration removal */
	inline void removeGlobal()
	{
		removeSection("");
	}

	/**
	 *  \brief  Configuration string getter
	 *
	 *  Empty string is returned if the section or entry doesn't exist.
	 *
	 *  \param  section  Section name
	 *  \param  entry    Entry name
	 *
	 *  \return Configuration parameter as string
	 */
	std::string getStr(
		const std::string & section,
		const std::string & entry) const;

	/**
	 *  \brief  Global scope configuration string getter
	 *
	 *  Empty string is returned if the entry doesn't exist.
	 *
	 *  \param  entry  Entry name
	 *
	 *  \return Configuration parameter as string
	 */
	inline std::string getStr(const std::string & entry) const
	{
		return getStr("", entry);
	}

	/**
	 *  \brief  Configuration string setter
	 *
	 *  \param  section  Section name
	 *  \param  entry    Entry name
	 *  \param  value    Parameter value
	 */
	void setStr(
		const std::string & section,
		const std::string & entry,
		const std::string & value);

	/**
	 *  \brief  Global scope configuration string setter
	 *
	 *  \param  entry    Entry name
	 *  \param  value    Parameter value
	 */
	inline void setStr(
		const std::string & entry,
		const std::string & value)
	{
		setStr("", entry, value);
	}

	/**
	 *  \brief  Configuration flag getter
	 *
	 *  False is returned if the section or entry doesn't exist.
	 *  If a flag exists in configuration (any value is ignored),
	 *  it is effectively True.
	 *
	 *  \param  section  Section name
	 *  \param  entry    Entry name
	 *
	 *  \return Configuration parameter as boolean
	 */
	bool getFlag(
		const std::string & section,
		const std::string & entry) const;

	/**
	 *  \brief  Global scope configuration flag getter
	 *
	 *  False is returned if the entry doesn't exist.
	 *  If a flag exists in configuration (any value is ignored),
	 *  it is effectively True.
	 *
	 *  \param  entry  Entry name
	 *
	 *  \return Configuration parameter as boolean
	 */
	inline bool getFlag(const std::string & entry) const
	{
		return getFlag("", entry);
	}

	/**
	 *  \brief  Configuration flag setter (mentioned == true)
	 *
	 *  Note: to unset a flag, we just use remove() method.
	 *
	 *  \param  section  Section name
	 *  \param  entry    Entry name
	 */
	void setFlag(
		const std::string & section,
		const std::string & entry,
		bool                val = true);

	/**
	 *  \brief  Global scope configuration flag setter (mentioned == true)
	 *
	 *  Note: to unset a flag, we just use remove() method.
	 *
	 *  \param  entry    Entry name
	 */
	inline void setFlag(
		const std::string & entry,
		bool                val = true)
	{
		setFlag("", entry, val);
	}

	/**
	 *  \brief  Configuration boolean option getter
	 *
	 *  Value depends on original string representation of a setting.
	 *
	 *  \param  section  Section name
	 *  \param  entry    Entry name
	 *  \param  val      Default value
	 *
	 *  \return Configuration parameter as boolean (or the default if not defined)
	 */
	bool getBool(
		const std::string & section,
		const std::string & entry,
		bool                val = false) const;

	/**
	 *  \brief  Configuration boolean option getter
	 *
	 *  Value depends on original string representation of a setting.
	 *
	 *  \param  section  Section name
	 *  \param  entry    Entry name
	 *  \param  val      Default value
	 *
	 *  \return Configuration parameter as boolean (or the default if not defined)
	 */
	// Avoid error: implicit conversion turns string literal
	//       into bool: 'const char[7]' to 'bool'
	bool getBool(
		const std::string & section,
		const char        * entry,
		bool                val = false) const
	{
		return getBool(section, std::string(entry), val);
	}

	/**
	 *  \brief  Global scope configuration boolean option getter
	 *
	 *  Value depends on original string representation of a setting.
	 *
	 *  \param  entry  Entry name
	 *  \param  val      Default value
	 *
	 *  \return Configuration parameter as boolean (or the default if not defined)
	 */
	inline bool getBool(const std::string & entry, bool val = false) const
	{
		return getBool("", entry, val);
	}

	/**
	 *  \brief  Configuration boolean option setter
	 *
	 *  \param  section  Section name
	 *  \param  entry    Entry name
	 *  \param  val      Default value
	 */
	inline void setBool(
		const std::string & section,
		const std::string & entry,
		bool                val = true)
	{
		setStr(section, entry, bool2str(val));
	}

	/**
	 *  \brief  Global scope configuration boolean option setter
	 *
	 *  \param  entry    Entry name
	 *  \param  val      Default value
	 */
	inline void setBool(
		const std::string & entry,
		bool                val = true)
	{
		setBool("", entry, val);
	}

	/**
	 *  \brief  Configuration boolean option setter from a string
	 *
	 *  \param  section  Section name
	 *  \param  entry    Entry name
	 *  \param  val      Default value
	 */
	inline void setBool(
		const std::string & section,
		const std::string & entry,
		const std::string & val = "true")
	{
		// Normalize:
		bool b = str2bool(val);
		setStr(section, entry, bool2str(b));
	}

	/**
	 *  \brief  Global scope configuration boolean option setter from a string
	 *
	 *  \param  entry    Entry name
	 *  \param  val      Default value
	 */
	inline void setBool(
		const std::string & entry,
		const std::string & val = "true")
	{
		setBool("", entry, val);
	}

	/**
	 *  \brief  Configuration number getter
	 *
	 *  \param  section  Section name
	 *  \param  entry    Entry name
	 *  \param  val      Default value
	 *
	 *  \return Configuration parameter as number (or the default if not defined)
	 */
	long long int getInt(
		const std::string & section,
		const std::string & entry,
		long long int       val = 0) const;

	/**
	 *  \brief  Global scope configuration number getter
	 *
	 *  \param  entry    Entry name
	 *  \param  val      Default value
	 *
	 *  \return Configuration parameter as number (or the default if not defined)
	 */
	inline long long int getInt(const std::string & entry, long long int val = 0) const
	{
		return getInt("", entry, val);
	}

	/**
	 *  \brief  Configuration number setter
	 *
	 *  \param  section  Section name
	 *  \param  entry    Entry name
	 *  \param  val      Default value
	 */
	void setInt(
		const std::string & section,
		const std::string & entry,
		long long int       val);

	/**
	 *  \brief  Global scope configuration number setter
	 *
	 *  \param  entry    Entry name
	 *  \param  val      Default value
	 */
	inline void setInt(
		const std::string & entry,
		long long int       val)
	{
		setInt("", entry, val);
	}

	/**
	 *  \brief  Configuration number getter (hex value even if without leading "0x")
	 *
	 *  \param  section  Section name
	 *  \param  entry    Entry name
	 *  \param  val      Default value
	 *
	 *  \return Configuration parameter as number (or the default if not defined)
	 */
	long long int getIntHex(
		const std::string & section,
		const std::string & entry,
		long long int       val = 0) const;

	/**
	 *  \brief  Global scope configuration number getter (hex value even if without leading "0x")
	 *
	 *  \param  entry    Entry name
	 *  \param  val      Default value
	 *
	 *  \return Configuration parameter as number (or the default if not defined)
	 */
	inline long long int getIntHex(const std::string & entry, long long int val = 0) const
	{
		return getIntHex("", entry, val);
	}

	/**
	 *  \brief  Configuration number setter (hex value even if without leading "0x")
	 *
	 *  \param  section  Section name
	 *  \param  entry    Entry name
	 *  \param  val      Default value
	 */
	void setIntHex(
		const std::string & section,
		const std::string & entry,
		long long int       val);

	/**
	 *  \brief  Global scope configuration number setter (hex value even if without leading "0x")
	 *
	 *  \param  entry    Entry name
	 *  \param  val      Default value
	 */
	inline void setIntHex(
		const std::string & entry,
		long long int       val)
	{
		setIntHex("", entry, val);
	}

	/**
	 *  \brief  Configuration floating-point number getter
	 *
	 *  \param  section  Section name
	 *  \param  entry    Entry name
	 *  \param  val      Default value
	 *
	 *  \return Configuration parameter as number (or the default if not defined)
	 */
	double getDouble(
		const std::string & section,
		const std::string & entry,
		double              val = 0.0) const;

	/**
	 *  \brief  Global scope configuration floating-point number getter
	 *
	 *  \param  entry    Entry name
	 *  \param  val      Default value
	 *
	 *  \return Configuration parameter as number (or the default if not defined)
	 */
	inline double getDouble(const std::string & entry, double val = 0.0) const
	{
		return getDouble("", entry, val);
	}

	/**
	 *  \brief  Configuration floating-point number setter
	 *
	 *  \param  section  Section name
	 *  \param  entry    Entry name
	 *  \param  val      Default value
	 */
	void setDouble(
		const std::string & section,
		const std::string & entry,
		double              val);

	/**
	 *  \brief  Global scope configuration floating-point number setter
	 *
	 *  \param  entry    Entry name
	 *  \param  val      Default value
	 */
	inline void setDouble(
		const std::string & entry,
		double              val)
	{
		setDouble("", entry, val);
	}

	/**
	 *  \brief  Cast numeric type with range check
	 *
	 *  Throws an exception on cast error.
	 *
	 *  \param  number  Number
	 *  \param  min     Minimum
	 *  \param  max     Maximum
	 *
	 *  \return \c number which was cast to target type
	 */
	template <typename T>
	static T range_cast(long long int number, long long int min, long long int max)
#if (defined __cplusplus) && (__cplusplus < 201100)
		throw(std::range_error)
#endif
	{
		if (number < min)
		{
			std::stringstream e;
			e << "Failed to range-cast " << number << " (underflows " << min << ')';

			throw std::range_error(e.str());
		}

		if (number > max)
		{
			std::stringstream e;
			e << "Failed to range-cast " << number << " (overflows " << max << ')';

			throw std::range_error(e.str());
		}

		return static_cast<T>(number);
	}

	/**
	 *  \brief  Configuration mixed boolean/int option getter
	 *
	 *  Value depends on original string representation of a setting.
	 *
	 *  \param  section  Section name
	 *  \param  entry    Entry name
	 *  \param  val      Default value
	 *
	 *  \return Configuration parameter as BoolInt type for original
	 *          values which have a boolean or integer-numeric meaning
	 *          (or the default if not defined)
	 */
	nut::BoolInt getBoolInt(
		const std::string & section,
		const std::string & entry,
		nut::BoolInt        val = false) const;

	/**
	 *  \brief  Global scope configuration mixed boolean/int option getter
	 *
	 *  Value depends on original string representation of a setting.
	 *
	 *  \param  entry    Entry name
	 *  \param  val      Default value
	 *
	 *  \return Configuration parameter as BoolInt type for original
	 *          values which have a boolean or integer-numeric meaning
	 *          (or the default if not defined)
	 */
	inline nut::BoolInt getBoolInt(const std::string & entry, nut::BoolInt val = false) const
	{
		return getBoolInt("", entry, val);
	}

	/**
	 *  \brief  Configuration mixed boolean/int option setter
	 *
	 *  Input value types are auto-converted through BoolInt
	 *  type for sanity checks (e.g. throw exceptions for
	 *  invalid string contents) and are stored as strings
	 *  internally.
	 *
	 *  \param  section  Section name
	 *  \param  entry    Entry name
	 *  \param  val      Default value
	 */
	inline void setBoolInt(
		const std::string & section,
		const std::string & entry,
		nut::BoolInt        val = true)
#if (defined __cplusplus) && (__cplusplus < 201100)
		throw(std::invalid_argument)
#endif
	{
		setStr(section, entry, val);
	}

	/**
	 *  \brief  Global scope configuration mixed boolean/int option setter
	 *
	 *  \param  entry    Entry name
	 *  \param  val      Default value
	 */
	inline void setBoolInt(
		const std::string & entry,
		nut::BoolInt        val = true)
	{
		setBoolInt("", entry, val);
	}

	/**
	 *  \brief  Resolve string as Boolean value
	 *
	 *  \param  str  String
	 *
	 *  \retval true  IFF the string expresses a known true value
	 *  \retval false otherwise (no errors emitted for bogus inputs)
	 */
	static bool str2bool(const std::string & str);

	/**
	 *  \brief  Convert Boolean value to string
	 *
	 *  \param  val  Boolean value
	 *
	 *  \return \c val as string
	 */
	static const std::string & bool2str(bool val);

};  // end of class GenericConfiguration



class UpsmonConfiguration : public Serialisable
{
public:
	UpsmonConfiguration();
	void parseFromString(const std::string& str);

	Settable<int>          debugMin, pollFailLogThrottleMax;
	Settable<int>          offDuration, oblbDuration;
	Settable<std::string>  runAsUser, shutdownCmd, notifyCmd, powerDownFlag;
	/* yes|no (boolean) or a delay */
	Settable<nut::BoolInt> shutdownExit;
	/* practically boolean, but in 0|1 written form (bool01 fiddling) */
	Settable<nut::BoolInt> certVerify, forceSsl;
	Settable<std::string>  certPath;
	CertIdent              certIdent;
	std::list<CertHost>    certHosts;
	Settable<unsigned int> minSupplies, pollFreq, pollFreqAlert, hostSync;
	Settable<unsigned int> deadTime, rbWarnTime, noCommWarnTime, finalDelay;

	enum NotifyFlag {
		NOTIFY_IGNORE = 0,
		NOTIFY_SYSLOG = 1,
		NOTIFY_WALL = 1 << 1,
		NOTIFY_EXEC = 1 << 2
	};

	enum NotifyType {
		NOTIFY_ONLINE = 0,
		NOTIFY_ONBATT,
		NOTIFY_LOWBATT,
		NOTIFY_FSD,
		NOTIFY_COMMOK,
		NOTIFY_COMMBAD,
		NOTIFY_SHUTDOWN,
		NOTIFY_REPLBATT,
		NOTIFY_NOCOMM,
		NOTIFY_NOPARENT,
		NOTIFY_CAL,
		NOTIFY_NOTCAL,
		NOTIFY_OFF,
		NOTIFY_NOTOFF,
		NOTIFY_BYPASS,
		NOTIFY_NOTBYPASS,
<<<<<<< HEAD
		NOTIFY_ECO,
		NOTIFY_NOTECO,
=======
		NOTIFY_ALARM,
		NOTIFY_NOTALARM,
>>>>>>> 7429d234

		NOTIFY_SUSPEND_STARTING = 30,
		NOTIFY_SUSPEND_FINISHED,

		NOTIFY_TYPE_MAX
	};

	static NotifyFlag NotifyFlagFromString(const std::string& str);
	static NotifyType NotifyTypeFromString(const std::string& str);

	Settable<unsigned int>   notifyFlags[NOTIFY_TYPE_MAX];
	Settable<std::string>    notifyMessages[NOTIFY_TYPE_MAX];

	struct Monitor {
		std::string upsname, hostname;
		uint16_t port;
		unsigned int powerValue;
		std::string username, password;
		bool isPrimary;
	};

	std::list<Monitor> monitors;

	/** Serialisable interface implementation \{ */
	bool parseFrom(NutStream & istream) override;
	bool writeTo(NutStream & ostream) const override;
	/** \} */

};  // end of class UpsmonConfiguration



class UpsmonConfigParser : public NutConfigParser
{
public:
	UpsmonConfigParser(const char* buffer = nullptr);
	UpsmonConfigParser(const std::string& buffer);

	void parseUpsmonConfig(UpsmonConfiguration* config);
protected:
	virtual void onParseBegin() override;
	virtual void onParseComment(const std::string& comment) override;
	virtual void onParseSectionName(const std::string& sectionName, const std::string& comment = "") override;
	virtual void onParseDirective(const std::string& directiveName, char sep = 0, const ConfigParamList& values = ConfigParamList(), const std::string& comment = "") override;
	virtual void onParseEnd() override;

	UpsmonConfiguration* _config;
};


class NutConfiguration: public Serialisable
{
public:
	NutConfiguration();
	void parseFromString(const std::string& str);

	enum NutMode {
		MODE_UNKNOWN = -1,
		MODE_NONE = 0,
		MODE_STANDALONE,
		MODE_NETSERVER,
		MODE_NETCLIENT,
		MODE_CONTROLLED,
		MODE_MANUAL,
	};

	Settable<NutMode> mode;

	Settable<bool>		allowNoDevice, allowNotAllListeners, poweroffQuiet;
	Settable<std::string>	upsdOptions, upsmonOptions;
	Settable<unsigned int>	poweroffWait;
	Settable<int>		debugLevel;

	static NutMode NutModeFromString(const std::string& str);

	/** Serialisable interface implementation \{ */
	bool parseFrom(NutStream & istream) override;
	bool writeTo(NutStream & ostream) const override;
	/** \} */
};


class NutConfConfigParser : public NutConfigParser
{
public:
	NutConfConfigParser(const char* buffer = nullptr);
	NutConfConfigParser(const std::string& buffer);

	void parseNutConfConfig(NutConfiguration* config);
protected:
	virtual void onParseBegin() override;
	virtual void onParseComment(const std::string& comment) override;
	virtual void onParseSectionName(const std::string& sectionName, const std::string& comment = "") override;
	virtual void onParseDirective(const std::string& directiveName, char sep = 0, const ConfigParamList& values = ConfigParamList(), const std::string& comment = "") override;
	virtual void onParseEnd() override;

	NutConfiguration* _config;
};


class UpsdConfiguration : public Serialisable
{
public:
	UpsdConfiguration();
	void parseFromString(const std::string& str);

	Settable<int> debugMin;
	Settable<unsigned int> maxAge, maxConn, trackingDelay, certRequestLevel;
	Settable<std::string>  statePath, certFile, certPath;
	Settable<bool> allowNoDevice, allowNotAllListeners, disableWeakSsl;

	struct Listen
	{
		std::string address;
		Settable<uint16_t> port;

		inline bool operator==(const Listen& listen)const
		{
			return address == listen.address && port == listen.port;
		}
	};
	std::list<Listen> listens;

	CertIdent certIdent;

	/** Serialisable interface implementation \{ */
	bool parseFrom(NutStream & istream) override;
	bool writeTo(NutStream & ostream) const override;
	/** \} */
};




class UpsdConfigParser : public NutConfigParser
{
public:
	UpsdConfigParser(const char* buffer = nullptr);
	UpsdConfigParser(const std::string& buffer);

	void parseUpsdConfig(UpsdConfiguration* config);
protected:
	virtual void onParseBegin() override;
	virtual void onParseComment(const std::string& comment) override;
	virtual void onParseSectionName(const std::string& sectionName, const std::string& comment = "") override;
	virtual void onParseDirective(const std::string& directiveName, char sep = 0, const ConfigParamList& values = ConfigParamList(), const std::string& comment = "") override;
	virtual void onParseEnd() override;

	UpsdConfiguration* _config;
};


/** UPS configuration */
class UpsConfiguration : public GenericConfiguration
{
	/* Note: key words for ups.conf are well collected from sources
	 * by augeas lens preparation scripts. Maintainers of this class
	 * can consume that information like this to see key words in
	 * context of their use in sources and documentation (omit the
	 * `continue` in grep of `nutconf.hpp` to see details of ALL
	 * keywords and not just those not yet covered by this class
	 * (e.g. to verify handling as str/int/bool/flag... types):

:; ( cd scripts/augeas && python ./gen-nutupsconf-aug.py.in )

:; grep -E '[=|] "' scripts/augeas/nutupsconf.aug.in | awk '{print $NF}' | tr -d '"' \
  | while read O ; do echo "=== $O :" ; \
    grep -w '"'"$O"'"' ./include/nutconf.hpp && continue ; \
    { cd ./docs/man/ && grep -A10 -w "$O" *.txt || echo '!!! UNDOCUMENTED !!!' ; } ; \
    echo "-----"; { cd ./drivers && grep -A10 -w '"'"$O"'"' *.{c,h} || echo '!!! NOT USED IN CODE !!!' ; } ; \
    echo "-----"; echo "" ; done | less

	 * Arrange found new keywords into two columns (first would be
	 * "C names" camel-cased and expanded as deemed fit) and generate
	 * lines for code blocks below as e.g.:
:; while read C O ; do \
   printf '\tinline std::string get%-45sconst { return getStr(ups, "%s"); }\n' \
      "$C"'(const std::string & ups)' "$O"; \
   printf '\tinline void set%-75s{ setStr(ups, "%-22s val); }\n' \
      "$C"'(const std::string & ups, const std::string & val)' "$O"'",' ; \
   done  < nutupsconf-newnames.bool | sort

	 */

public:
	/** Global configuration attributes getters and setters \{ */

	inline std::string getChroot()     const { return getStr("chroot"); }
	inline std::string getDriverPath() const { return getStr("driverpath"); }
	inline std::string getGroup()      const { return getStr("group"); }
	inline std::string getSynchronous() const { return getStr("synchronous"); }
	inline std::string getUser()       const { return getStr("user"); }

	// Flag - if exists then "true"
	inline bool getNoWait()            const { return getFlag("nowait"); }

	inline long long int getDebugMin()      const { return getInt("debug_min"); }
	inline long long int getLibusbDebug()   const { return getInt("LIBUSB_DEBUG"); }
	inline long long int getMaxRetry()      const { return getInt("maxretry"); }
	inline long long int getMaxStartDelay() const { return getInt("maxstartdelay"); }
	inline long long int getPollInterval()  const { return getInt("pollinterval", 5); }  // TODO: check the default
	inline long long int getRetryDelay()    const { return getInt("retrydelay"); }

	inline void setChroot(const std::string & path)     { setStr("chroot",     path); }
	inline void setDriverPath(const std::string & path) { setStr("driverpath", path); }
	inline void setGroup(const std::string & group)     { setStr("group",      group); }
	inline void setSynchronous(const std::string & val) { setStr("synchronous", val); }
	inline void setUser(const std::string & user)       { setStr("user",       user); }

	inline void setNoWait(bool val = true)              { setFlag("nowait",    val); }

	inline void setDebugMin(long long int num)          { setInt("debug_min",     num); }
	inline void setLibusbDebug(long long int num)       { setInt("LIBUSB_DEBUG",  num); }
	inline void setMaxRetry(long long int num)          { setInt("maxretry",      num); }
	inline void setMaxStartDelay(long long int delay)   { setInt("maxstartdelay", delay); }
	inline void setPollInterval(long long int interval) { setInt("pollinterval",  interval); }
	inline void setRetryDelay(long long int delay)      { setInt("retrydelay",    delay); }

	/** \} */

	/** Generic <key>=<value> getter */
	inline std::string getKey(const std::string & ups, const std::string & key) const { return getStr(ups, key); }

	/** Generic <key>=<value> setter */
	inline void setKey(const std::string & ups, const std::string & key, const std::string & val) {
		setStr(ups, key, val);
	}

	/** PUZZLE: What to do about "default.*" and "override.*"
	 * settings that apply to anything (vars!) that follows?
	 * Maybe nest the UpsConfiguration objects, and so query
	 * e.g. upscfg.default.getBatteryNominalVoltage() ?
	 * Or just keep that info in ConfigParamList per section
	 * and wrap free-style queries? */
	inline std::string   getDefaultStr(const std::string & ups, const std::string & key)            const { return getStr(ups, "default." + key); }
	inline long long int getDefaultInt(const std::string & ups, const std::string & key)            const { return getInt(ups, "default." + key); }
	inline long long int getDefaultIntHex(const std::string & ups, const std::string & key)         const { return getIntHex(ups, "default." + key); }
	inline bool          getDefaultFlag(const std::string & ups, const std::string & key)           const { return getFlag(ups, "default." + key); }
	inline bool          getDefaultBool(const std::string & ups, const std::string & key)           const { return getBool(ups, "default." + key); }
	inline nut::BoolInt  getDefaultBoolInt(const std::string & ups, const std::string & key)        const { return getBoolInt(ups, "default." + key); }
	inline double        getDefaultDouble(const std::string & ups, const std::string & key)         const { return getDouble(ups, "default." + key); }

	inline std::string   getOverrideStr(const std::string & ups, const std::string & key)           const { return getStr(ups, "override." + key); }
	inline long long int getOverrideInt(const std::string & ups, const std::string & key)           const { return getInt(ups, "override." + key); }
	inline long long int getOverrideIntHex(const std::string & ups, const std::string & key)        const { return getIntHex(ups, "override." + key); }
	inline bool          getOverrideFlag(const std::string & ups, const std::string & key)          const { return getFlag(ups, "override." + key); }
	inline bool          getOverrideBool(const std::string & ups, const std::string & key)          const { return getBool(ups, "override." + key); }
	inline nut::BoolInt  getOverrideBoolInt(const std::string & ups, const std::string & key)       const { return getBoolInt(ups, "override." + key); }
	inline double        getOverrideDouble(const std::string & ups, const std::string & key)        const { return getDouble(ups, "override." + key); }

	inline void setDefaultStr(const std::string & ups, const std::string & key, const std::string & val)  { setStr(ups, "default." + key, val); }
	inline void setDefaultInt(const std::string & ups, const std::string & key, long long int val)        { setInt(ups, "default." + key, val); }
	inline void setDefaultIntHex(const std::string & ups, const std::string & key, long long int val)     { setIntHex(ups, "default." + key, val); }
	inline void setDefaultFlag(const std::string & ups, const std::string & key, bool val = true)         { setFlag(ups, "default." + key, val); }
	inline void setDefaultBool(const std::string & ups, const std::string & key, bool val)                { setBool(ups, "default." + key, val); }
	inline void setDefaultBoolInt(const std::string & ups, const std::string & key, nut::BoolInt val)     { setBoolInt(ups, "default." + key, val); }
	inline void setDefaultDouble(const std::string & ups, const std::string & key, double val)            { setDouble(ups, "default." + key, val); }

	inline void setOverrideStr(const std::string & ups, const std::string & key, const std::string & val) { setStr(ups, "override." + key, val); }
	inline void setOverrideInt(const std::string & ups, const std::string & key, long long int val)       { setInt(ups, "override." + key, val); }
	inline void setOverrideIntHex(const std::string & ups, const std::string & key, long long int val)    { setIntHex(ups, "override." + key, val); }
	inline void setOverrideFlag(const std::string & ups, const std::string & key, bool val = true)        { setFlag(ups, "override." + key, val); }
	inline void setOverrideBool(const std::string & ups, const std::string & key, bool val)               { setBool(ups, "override." + key, val); }
	inline void setOverrideBoolInt(const std::string & ups, const std::string & key, nut::BoolInt val)    { setBoolInt(ups, "override." + key, val); }
	inline void setOverrideDouble(const std::string & ups, const std::string & key, double val)           { setDouble(ups, "override." + key, val); }

	/** UPS-specific configuration attributes getters and setters \{ */
	inline std::string getAuthPassword(const std::string & ups)        const { return getStr(ups, "authPassword"); }
	inline std::string getAuthProtocol(const std::string & ups)        const { return getStr(ups, "authProtocol"); }
	inline std::string getAuthType(const std::string & ups)            const { return getStr(ups, "authtype"); }
	inline std::string getAWD(const std::string & ups)                 const { return getStr(ups, "awd"); }
	inline std::string getBatText(const std::string & ups)             const { return getStr(ups, "battext"); }
	inline std::string getBus(const std::string & ups)                 const { return getStr(ups, "bus"); }
	inline std::string getCommunity(const std::string & ups)           const { return getStr(ups, "community"); }
	inline std::string getDriver(const std::string & ups)              const { return getStr(ups, "driver"); }
	inline std::string getDescription(const std::string & ups)         const { return getStr(ups, "desc"); }
	inline std::string getFRUID(const std::string & ups)               const { return getStr(ups, "fruid"); }
	inline std::string getGenericGPIO_Rules(const std::string & ups)   const { return getStr(ups, "rules"); }
	inline std::string getGenericUPS_BYPASS(const std::string & ups)   const { return getStr(ups, "BYPASS"); }
	inline std::string getGenericUPS_CP(const std::string & ups)       const { return getStr(ups, "CP"); }
	inline std::string getGenericUPS_LB(const std::string & ups)       const { return getStr(ups, "LB"); }
	inline std::string getGenericUPS_OL(const std::string & ups)       const { return getStr(ups, "OL"); }
	inline std::string getGenericUPS_RB(const std::string & ups)       const { return getStr(ups, "RB"); }
	inline std::string getGenericUPS_SD(const std::string & ups)       const { return getStr(ups, "SD"); }
	inline std::string getGroup(const std::string & ups)               const { return getStr(ups, "group"); }
	inline std::string getID(const std::string & ups)                  const { return getStr(ups, "ID"); }
	inline std::string getLoadStatus(const std::string & ups)          const { return getStr(ups, "load.status"); }
	inline std::string getLogin(const std::string & ups)               const { return getStr(ups, "login"); }
	inline std::string getLowBatt(const std::string & ups)             const { return getStr(ups, "LowBatt"); }
	inline std::string getLowbatt(const std::string & ups)             const { return getStr(ups, "lowbatt"); }
	inline std::string getManufacturer(const std::string & ups)        const { return getStr(ups, "manufacturer"); }
	inline std::string getMethodOfFlowControl(const std::string & ups) const { return getStr(ups, "methodOfFlowControl"); }
	inline std::string getMIBs(const std::string & ups)                const { return getStr(ups, "mibs"); }
	inline std::string getModbus_DeviceMfr(const std::string & ups)    const { return getStr(ups, "device_mfr"); }
	inline std::string getModbus_DeviceModel(const std::string & ups)  const { return getStr(ups, "device_model"); }
	inline std::string getModbus_Parity(const std::string & ups)       const { return getStr(ups, "parity"); }
	inline std::string getModbus_PortType(const std::string & ups)     const { return getStr(ups, "porttype"); }
	inline std::string getModbus_SerParity(const std::string & ups)    const { return getStr(ups, "ser_parity"); }
	inline std::string getModel(const std::string & ups)               const { return getStr(ups, "model"); }
	inline std::string getModelName(const std::string & ups)           const { return getStr(ups, "modelname"); }
	inline std::string getNotification(const std::string & ups)        const { return getStr(ups, "notification"); }
	inline std::string getPassword(const std::string & ups)            const { return getStr(ups, "password"); }
	inline std::string getPort(const std::string & ups)                const { return getStr(ups, "port"); }
	inline std::string getPrefix(const std::string & ups)              const { return getStr(ups, "prefix"); }
	inline std::string getPrivPassword(const std::string & ups)        const { return getStr(ups, "privPassword"); }
	inline std::string getPrivProtocol(const std::string & ups)        const { return getStr(ups, "privProtocol"); }
	inline std::string getProduct(const std::string & ups)             const { return getStr(ups, "product"); }
	inline std::string getProductID(const std::string & ups)           const { return getStr(ups, "productid"); }
	inline std::string getProtocol(const std::string & ups)            const { return getStr(ups, "protocol"); }
	inline std::string getRuntimeCal(const std::string & ups)          const { return getStr(ups, "runtimecal"); }
	inline std::string getSDType(const std::string & ups)              const { return getStr(ups, "sdtype"); }
	inline std::string getSecLevel(const std::string & ups)            const { return getStr(ups, "secLevel"); }
	inline std::string getSecName(const std::string & ups)             const { return getStr(ups, "secName"); }
	inline std::string getSensorID(const std::string & ups)            const { return getStr(ups, "sensorid"); }
	inline std::string getSerial(const std::string & ups)              const { return getStr(ups, "serial"); }
	inline std::string getSerialNumber(const std::string & ups)        const { return getStr(ups, "serialnumber"); }
	inline std::string getShutdownArguments(const std::string & ups)   const { return getStr(ups, "shutdownArguments"); }
	inline std::string getSNMPversion(const std::string & ups)         const { return getStr(ups, "snmp_version"); }
	inline std::string getSubdriver(const std::string & ups)           const { return getStr(ups, "subdriver"); }
	inline std::string getSynchronous(const std::string & ups)         const { return getStr(ups, "synchronous"); }
	inline std::string getTtyMode(const std::string & ups)             const { return getStr(ups, "ttymode"); }
	inline std::string getType(const std::string & ups)                const { return getStr(ups, "type"); }
	inline std::string getUPStype(const std::string & ups)             const { return getStr(ups, "upstype"); }
	inline std::string getUpsId(const std::string & ups)               const { return getStr(ups, "upsid"); }
	inline std::string getUsbBusPort(const std::string & ups)          const { return getStr(ups, "busport"); }
	inline std::string getUsbDevice(const std::string & ups)           const { return getStr(ups, "device"); }
	inline std::string getUSD(const std::string & ups)                 const { return getStr(ups, "usd"); }
	inline std::string getUser(const std::string & ups)                const { return getStr(ups, "user"); }
	inline std::string getUsername(const std::string & ups)            const { return getStr(ups, "username"); }
	inline std::string getValidationSequence(const std::string & ups)  const { return getStr(ups, "validationSequence"); }
	inline std::string getVendor(const std::string & ups)              const { return getStr(ups, "vendor"); }
	inline std::string getVendorID(const std::string & ups)            const { return getStr(ups, "vendorid"); }
	inline std::string getWorkRangeType(const std::string & ups)       const { return getStr(ups, "work_range_type"); }
	inline std::string getWUGrace(const std::string & ups)             const { return getStr(ups, "wugrace"); }

	// Items below are "unused" - mostly set in
	// drivers/nutdrv_qx_masterguard.c
	inline std::string getFault1(const std::string & ups)              const { return getStr(ups, "fault_1"); }
	inline std::string getFault2(const std::string & ups)              const { return getStr(ups, "fault_2"); }
	inline std::string getFault3(const std::string & ups)              const { return getStr(ups, "fault_3"); }
	inline std::string getFault4(const std::string & ups)              const { return getStr(ups, "fault_4"); }
	inline std::string getFault5(const std::string & ups)              const { return getStr(ups, "fault_5"); }
	inline std::string getInputFaultVoltage(const std::string & ups)   const { return getStr(ups, "input_fault_voltage"); }
	inline std::string getNominalCellVoltage(const std::string & ups)  const { return getStr(ups, "nominal_cell_voltage"); }
	inline std::string getNumberOfBatteryCells(const std::string & ups)const { return getStr(ups, "number_of_battery_cells"); }
	inline std::string getOutputVoltages(const std::string & ups)      const { return getStr(ups, "output_voltages"); }
	inline std::string getRechargeTime(const std::string & ups)        const { return getStr(ups, "recharge_time"); }
	inline std::string getRuntimeFull(const std::string & ups)         const { return getStr(ups, "runtime_full"); }
	inline std::string getRuntimeHalf(const std::string & ups)         const { return getStr(ups, "runtime_half"); }
	inline std::string getSeries(const std::string & ups)              const { return getStr(ups, "series"); }

	// Items below are essentially booleans (expected values
	// are "enabled/disabled") -- refactoring planned per
	// https://github.com/networkupstools/nut/issues/2421
	inline std::string getAdvancedEcoMode(const std::string & ups)     const { return getStr(ups, "advanced_eco_mode"); }
	inline std::string getAlarmControl(const std::string & ups)        const { return getStr(ups, "alarm_control"); }
	inline std::string getBatteryAlarm(const std::string & ups)        const { return getStr(ups, "battery_alarm"); }
	inline std::string getBatteryOpenStatusCheck(const std::string & ups)const { return getStr(ups, "battery_open_status_check"); }
	inline std::string getBypassAlarm(const std::string & ups)         const { return getStr(ups, "bypass_alarm"); }
	inline std::string getBypassForbidding(const std::string & ups)    const { return getStr(ups, "bypass_forbidding"); }
	inline std::string getBypassWhenOff(const std::string & ups)       const { return getStr(ups, "bypass_when_off"); }
	inline std::string getConstantPhaseAngle(const std::string & ups)  const { return getStr(ups, "constant_phase_angle"); }
	inline std::string getConverterMode(const std::string & ups)       const { return getStr(ups, "converter_mode"); }
	inline std::string getEcoMode(const std::string & ups)             const { return getStr(ups, "eco_mode"); }
	inline std::string getLimitedRuntimeOnBattery(const std::string & ups)const { return getStr(ups, "limited_runtime_on_battery"); }
	inline std::string getSiteFaultDetection(const std::string & ups)  const { return getStr(ups, "site_fault_detection"); }

	inline long long int getAdvOrder(const std::string & ups)                  const { return getInt(ups, "advorder"); }            // CHECKME
	inline long long int getAsem_HB(const std::string & ups)                   const { return getInt(ups, "hb"); }
	inline long long int getAsem_LB(const std::string & ups)                   const { return getInt(ups, "lb"); }
	inline long long int getBatteryNumber(const std::string & ups)             const { return getInt(ups, "battery_number"); }
	inline long long int getBatteryPercentage(const std::string & ups)         const { return getInt(ups, "batteryPercentage"); }   // CHECKME
	inline long long int getBattVoltMult(const std::string & ups)              const { return getInt(ups, "battvoltmult"); }        // CHECKME
	inline long long int getBaudRate(const std::string & ups)                  const { return getInt(ups, "baud_rate"); }           // CHECKME
	inline long long int getBaudrate(const std::string & ups)                  const { return getInt(ups, "baudrate"); }            // CHECKME
	inline long long int getCablePower(const std::string & ups)                const { return getInt(ups, "cablepower"); }          // CHECKME
	inline long long int getChargeTime(const std::string & ups)                const { return getInt(ups, "chargetime"); }          // CHECKME
	inline long long int getDaysOff(const std::string & ups)                   const { return getInt(ups, "daysoff"); }             // CHECKME
	inline long long int getDaySweek(const std::string & ups)                  const { return getInt(ups, "daysweek"); }            // CHECKME
	inline long long int getDebugMin(const std::string & ups)                  const { return getInt(ups, "debug_min"); }
	inline long long int getLibusbDebug(const std::string & ups)               const { return getInt(ups, "LIBUSB_DEBUG"); }
	inline long long int getFrequency(const std::string & ups)                 const { return getInt(ups, "frequency"); }           // CHECKME
	inline long long int getHourOff(const std::string & ups)                   const { return getInt(ups, "houroff"); }             // CHECKME
	inline long long int getHourOn(const std::string & ups)                    const { return getInt(ups, "houron"); }              // CHECKME
	inline long long int getI2C_address(const std::string & ups)               const { return getInt(ups, "i2c_address"); }
	inline long long int getIdleLoad(const std::string & ups)                  const { return getInt(ups, "idleload"); }            // CHECKME
	inline long long int getInputTimeout(const std::string & ups)              const { return getInt(ups, "input_timeout"); }       // CHECKME
	inline long long int getInterruptSize(const std::string & ups)             const { return getInt(ups, "interruptsize"); }
	inline long long int getLineVoltage(const std::string & ups)               const { return getInt(ups, "linevoltage"); }         // CHECKME
	inline long long int getLoadpercentage(const std::string & ups)            const { return getInt(ups, "loadPercentage"); }      // CHECKME
	inline long long int getMaxLoad(const std::string & ups)                   const { return getInt(ups, "max_load"); }            // CHECKME
	inline long long int getMaxPollsWithoutData(const std::string & ups)       const { return getInt(ups, "max_polls_without_data"); }
	inline long long int getMaxStartDelay(const std::string & ups)             const { return getInt(ups, "maxstartdelay"); }
	inline long long int getMFR(const std::string & ups)                       const { return getInt(ups, "mfr"); }                 // CHECKME
	inline long long int getMinCharge(const std::string & ups)                 const { return getInt(ups, "mincharge"); }           // CHECKME
	inline long long int getMinRuntime(const std::string & ups)                const { return getInt(ups, "minruntime"); }          // CHECKME
	inline long long int getModbus_ByteTimeoutSec(const std::string & ups)     const { return getInt(ups, "mod_byte_to_s"); }
	inline long long int getModbus_ByteTimeoutUsec(const std::string & ups)    const { return getInt(ups, "mod_byte_to_us"); }
	inline long long int getModbus_CHRG_addr(const std::string & ups)          const { return getInt(ups, "CHRG_addr"); }
	inline long long int getModbus_CHRG_noro(const std::string & ups)          const { return getInt(ups, "CHRG_noro"); }
	inline long long int getModbus_CHRG_regtype(const std::string & ups)       const { return getInt(ups, "CHRG_regtype"); }
	inline long long int getModbus_DISCHRG_addr(const std::string & ups)       const { return getInt(ups, "DISCHRG_addr"); }
	inline long long int getModbus_DISCHRG_noro(const std::string & ups)       const { return getInt(ups, "DISCHRG_noro"); }
	inline long long int getModbus_DISCHRG_regtype(const std::string & ups)    const { return getInt(ups, "DISCHRG_regtype"); }
	inline long long int getModbus_DataBits(const std::string & ups)           const { return getInt(ups, "databits"); }
	inline long long int getModbus_DeviceSlaveId(const std::string & ups)      const { return getInt(ups, "dev_slave_id"); }
	inline long long int getModbus_FSD_addr(const std::string & ups)           const { return getInt(ups, "FSD_addr"); }
	inline long long int getModbus_FSD_noro(const std::string & ups)           const { return getInt(ups, "FSD_noro"); }
	inline long long int getModbus_FSD_pulse_duration(const std::string & ups) const { return getInt(ups, "FSD_pulse_duration"); }
	inline long long int getModbus_FSD_regtype(const std::string & ups)        const { return getInt(ups, "FSD_regtype"); }
	inline long long int getModbus_HB_addr(const std::string & ups)            const { return getInt(ups, "HB_addr"); }
	inline long long int getModbus_HB_noro(const std::string & ups)            const { return getInt(ups, "HB_noro"); }
	inline long long int getModbus_HB_regtype(const std::string & ups)         const { return getInt(ups, "HB_regtype"); }
	inline long long int getModbus_LB_addr(const std::string & ups)            const { return getInt(ups, "LB_addr"); }
	inline long long int getModbus_LB_noro(const std::string & ups)            const { return getInt(ups, "LB_noro"); }
	inline long long int getModbus_LB_regtype(const std::string & ups)         const { return getInt(ups, "LB_regtype"); }
	inline long long int getModbus_OB_addr(const std::string & ups)            const { return getInt(ups, "OB_addr"); }
	inline long long int getModbus_OB_noro(const std::string & ups)            const { return getInt(ups, "OB_noro"); }
	inline long long int getModbus_OB_regtype(const std::string & ups)         const { return getInt(ups, "OB_regtype"); }
	inline long long int getModbus_OL_addr(const std::string & ups)            const { return getInt(ups, "OL_addr"); }
	inline long long int getModbus_OL_noro(const std::string & ups)            const { return getInt(ups, "OL_noro"); }
	inline long long int getModbus_OL_regtype(const std::string & ups)         const { return getInt(ups, "OL_regtype"); }
	inline long long int getModbus_RB_addr(const std::string & ups)            const { return getInt(ups, "RB_addr"); }
	inline long long int getModbus_RB_noro(const std::string & ups)            const { return getInt(ups, "RB_noro"); }
	inline long long int getModbus_RB_regtype(const std::string & ups)         const { return getInt(ups, "RB_regtype"); }
	inline long long int getModbus_ResponseTimeoutMsec(const std::string & ups)const { return getInt(ups, "response_timeout_ms"); }
	inline long long int getModbus_ResponseTimeoutSec(const std::string & ups) const { return getInt(ups, "mod_resp_to_s"); }
	inline long long int getModbus_ResponseTimeoutUsec(const std::string & ups)const { return getInt(ups, "mod_resp_to_us"); }
	inline long long int getModbus_RioSlaveId(const std::string & ups)         const { return getInt(ups, "rio_slave_id"); }
	inline long long int getModbus_SerBaudRate(const std::string & ups)        const { return getInt(ups, "ser_baud_rate"); }
	inline long long int getModbus_SerDataBit(const std::string & ups)         const { return getInt(ups, "ser_data_bit"); }
	inline long long int getModbus_SerStopBit(const std::string & ups)         const { return getInt(ups, "ser_stop_bit"); }
	inline long long int getModbus_SlaveId(const std::string & ups)            const { return getInt(ups, "slaveid"); }
	inline long long int getModbus_StopBits(const std::string & ups)           const { return getInt(ups, "stopbits"); }
	inline long long int getNomBattVolt(const std::string & ups)               const { return getInt(ups, "nombattvolt"); }         // CHECKME
	inline long long int getNumOfBytesFromUPS(const std::string & ups)         const { return getInt(ups, "numOfBytesFromUPS"); }   // CHECKME
	inline long long int getOffDelay(const std::string & ups)                  const { return getInt(ups, "OffDelay"); }            // CHECKME
	inline long long int getOffdelay(const std::string & ups)                  const { return getInt(ups, "offdelay"); }            // CHECKME
	inline long long int getOnDelay(const std::string & ups)                   const { return getInt(ups, "OnDelay"); }             // CHECKME
	inline long long int getOndelay(const std::string & ups)                   const { return getInt(ups, "ondelay"); }             // CHECKME
	inline long long int getOnlineDischargeLogThrottleHovercharge(const std::string & ups)const { return getInt(ups, "onlinedischarge_log_throttle_hovercharge"); }
	inline long long int getOnlineDischargeLogThrottleSec(const std::string & ups)const { return getInt(ups, "onlinedischarge_log_throttle_sec"); }
	inline long long int getOutputPace(const std::string & ups)                const { return getInt(ups, "output_pace"); }         // CHECKME
	inline long long int getOutputPhaseAngle(const std::string & ups)          const { return getInt(ups, "output_phase_angle"); }
	inline long long int getPinsShutdownMode(const std::string & ups)          const { return getInt(ups, "pins_shutdown_mode"); }
	inline long long int getPollFreq(const std::string & ups)                  const { return getInt(ups, "pollfreq"); }            // CHECKME
	inline long long int getPowerUp(const std::string & ups)                   const { return getInt(ups, "powerup"); }             // CHECKME
	inline long long int getPrgShut(const std::string & ups)                   const { return getInt(ups, "prgshut"); }             // CHECKME
	inline long long int getRebootDelay(const std::string & ups)               const { return getInt(ups, "rebootdelay"); }         // CHECKME
	inline long long int getSDOrder(const std::string & ups)                   const { return getInt(ups, "sdorder"); }             // TODO: Is that a number?
	inline long long int getSDtime(const std::string & ups)                    const { return getInt(ups, "sdtime"); }              // CHECKME
	inline long long int getSemistaticFreq(const std::string & ups)            const { return getInt(ups, "semistaticfreq"); }
	inline long long int getShutdownDelay(const std::string & ups)             const { return getInt(ups, "shutdown_delay"); }      // CHECKME
	inline long long int getShutdownDuration(const std::string & ups)          const { return getInt(ups, "shutdown_duration"); }
	inline long long int getShutdownTimer(const std::string & ups)             const { return getInt(ups, "shutdown_timer"); }
	inline long long int getSlaveAddress(const std::string & ups)              const { return getInt(ups, "slave_address"); }
	inline long long int getSnmpRetries(const std::string & ups)               const { return getInt(ups, "snmp_retries"); }
	inline long long int getSnmpTimeout(const std::string & ups)               const { return getInt(ups, "snmp_timeout"); }
	inline long long int getStartDelay(const std::string & ups)                const { return getInt(ups, "startdelay"); }          // CHECKME
	inline long long int getTestTime(const std::string & ups)                  const { return getInt(ups, "testtime"); }            // CHECKME
	inline long long int getTimeout(const std::string & ups)                   const { return getInt(ups, "timeout"); }             // CHECKME
	inline long long int getUPSdelayShutdown(const std::string & ups)          const { return getInt(ups, "ups.delay.shutdown"); }  // CHECKME
	inline long long int getUPSdelayStart(const std::string & ups)             const { return getInt(ups, "ups.delay.start"); }     // CHECKME
	inline long long int getVoltage(const std::string & ups)                   const { return getInt(ups, "voltage"); }             // CHECKME
	inline long long int getWaitBeforeReconnect(const std::string & ups)       const { return getInt(ups, "waitbeforereconnect"); }

	/** belkinunv: both a flag (wait for AC power) and value (also wait for charge level) */
	inline long long int getWait(const std::string & ups)                      const { return getInt(ups, "wait"); }

	/** May be a flag or a number; 0 is among valid values (default -1 for unset) */
	inline long long int getUsbSetAltInterface(const std::string & ups)        const { return getInt(ups, "usb_set_altinterface", -1); }      // CHECKME

	// NUT specifies these as "hexnum" values (optionally with prefixed 0x but hex anyway)
	inline long long int getUsbConfigIndex(const std::string & ups)            const { return getIntHex(ups, "usb_config_index"); }           // CHECKME
	inline long long int getUsbHidDescIndex(const std::string & ups)           const { return getIntHex(ups, "usb_hid_desc_index"); }         // CHECKME
	inline long long int getUsbHidRepIndex(const std::string & ups)            const { return getIntHex(ups, "usb_hid_rep_index"); }          // CHECKME
	inline long long int getUsbHidEndpointIn(const std::string & ups)          const { return getIntHex(ups, "usb_hid_ep_in"); }              // CHECKME
	inline long long int getUsbHidEndpointOut(const std::string & ups)         const { return getIntHex(ups, "usb_hid_ep_out"); }             // CHECKME

	inline double getBatteryMax(const std::string & ups)          const { return getDouble(ups, "battery_max"); }
	inline double getBatteryMin(const std::string & ups)          const { return getDouble(ups, "battery_min"); }
	inline double getCSHackDelay(const std::string & ups)         const { return getDouble(ups, "cshdelay"); }
	inline double getMaxBypassFreq(const std::string & ups)       const { return getDouble(ups, "max_bypass_freq"); }
	inline double getMaxBypassVolt(const std::string & ups)       const { return getDouble(ups, "max_bypass_volt"); }
	inline double getMinBypassFreq(const std::string & ups)       const { return getDouble(ups, "min_bypass_freq"); }
	inline double getMinBypassVolt(const std::string & ups)       const { return getDouble(ups, "min_bypass_volt"); }

	// Flag - if exists then "true"
	inline bool getCancelShutdown(const std::string & ups) const { return getFlag(ups, "CS"); }
	inline bool getDumbTerm(const std::string & ups)       const { return getFlag(ups, "dumbterm"); }
	inline bool getExplore(const std::string & ups)        const { return getFlag(ups, "explore"); }
	inline bool getFakeLowBatt(const std::string & ups)    const { return getFlag(ups, "fake_lowbatt"); }
	inline bool getFlash(const std::string & ups)          const { return getFlag(ups, "flash"); }
	inline bool getIgnoreLB(const std::string & ups)       const { return getFlag(ups, "ignorelb"); }
	inline bool getNoHang(const std::string & ups)         const { return getFlag(ups, "nohang"); }
	inline bool getNoRating(const std::string & ups)       const { return getFlag(ups, "norating"); }
	inline bool getNoTransferOIDs(const std::string & ups) const { return getFlag(ups, "notransferoids"); }
	inline bool getNoVendor(const std::string & ups)       const { return getFlag(ups, "novendor"); }
	inline bool getNoWarnNoImp(const std::string & ups)    const { return getFlag(ups, "nowarn_noimp"); }
	inline bool getOldMAC(const std::string & ups)         const { return getFlag(ups, "oldmac"); }
	inline bool getPollOnly(const std::string & ups)       const { return getFlag(ups, "pollonly"); }
	inline bool getSilent(const std::string & ups)         const { return getFlag(ups, "silent"); }
	inline bool getStatusOnly(const std::string & ups)     const { return getFlag(ups, "status_only"); }
	inline bool getSubscribe(const std::string & ups)      const { return getFlag(ups, "subscribe"); }
	inline bool getUseCRLF(const std::string & ups)        const { return getFlag(ups, "use_crlf"); }
	inline bool getUsePreLF(const std::string & ups)       const { return getFlag(ups, "use_pre_lf"); }

	inline bool getNolock(const std::string & ups)         const { return getBool(ups, "nolock"); }
	inline bool getCable(const std::string & ups)          const { return getBool(ups, "cable"); }
	inline bool getFullUpdate(const std::string & ups)     const { return getBool(ups, "full_update"); }
	inline bool getLangIDfix(const std::string & ups)      const { return getBool(ups, "langid_fix"); }
	inline bool getLoadOff(const std::string & ups)        const { return getBool(ups, "load.off"); }
	inline bool getLoadOn(const std::string & ups)         const { return getBool(ups, "load.on"); }

	inline void setAuthPassword(const std::string & ups, const std::string & auth_passwd)     { setStr(ups, "authPassword",        auth_passwd); }
	inline void setAuthProtocol(const std::string & ups, const std::string & auth_proto)      { setStr(ups, "authProtocol",        auth_proto); }
	inline void setAuthType(const std::string & ups, const std::string & authtype)            { setStr(ups, "authtype",            authtype); }
	inline void setAWD(const std::string & ups, const std::string & awd)                      { setStr(ups, "awd",                 awd); }
	inline void setBatText(const std::string & ups, const std::string & battext)              { setStr(ups, "battext",             battext); }
	inline void setBus(const std::string & ups, const std::string & bus)                      { setStr(ups, "bus",                 bus); }
	inline void setCommunity(const std::string & ups, const std::string & community)          { setStr(ups, "community",           community); }
	inline void setDriver(const std::string & ups, const std::string & driver)                { setStr(ups, "driver",              driver); }
	inline void setDescription(const std::string & ups, const std::string & desc)             { setStr(ups, "desc",                desc); }
	inline void setFRUID(const std::string & ups, const std::string & fruid)                  { setStr(ups, "fruid",               fruid); }
	inline void setGenericGPIO_Rules(const std::string & ups, const std::string & val)        { setStr(ups, "rules",               val); }
	inline void setGenericUPS_BYPASS(const std::string & ups, const std::string & bypass)     { setStr(ups, "BYPASS",              bypass); }
	inline void setGenericUPS_CP(const std::string & ups, const std::string & cp)             { setStr(ups, "CP",                  cp); }
	inline void setGenericUPS_LB(const std::string & ups, const std::string & lb)             { setStr(ups, "LB",                  lb); }
	inline void setGenericUPS_OL(const std::string & ups, const std::string & ol)             { setStr(ups, "OL",                  ol); }
	inline void setGenericUPS_RB(const std::string & ups, const std::string & rb)             { setStr(ups, "RB",                  rb); }
	inline void setGenericUPS_SD(const std::string & ups, const std::string & sd)             { setStr(ups, "SD",                  sd); }
	inline void setGroup(const std::string & ups, const std::string & group)                  { setStr(ups, "group",               group); }
	inline void setLoadStatus(const std::string & ups, const std::string & load_status)       { setStr(ups, "load.status",         load_status); }
	inline void setLogin(const std::string & ups, const std::string & login)                  { setStr(ups, "login",               login); }
	inline void setLowBatt(const std::string & ups, const std::string & lowbatt)              { setStr(ups, "LowBatt",             lowbatt); }
	inline void setLowbatt(const std::string & ups, const std::string & lowbatt)              { setStr(ups, "lowbatt",             lowbatt); }
	inline void setManufacturer(const std::string & ups, const std::string & manufacturer)    { setStr(ups, "manufacturer",        manufacturer); }
	inline void setMethodOfFlowControl(const std::string & ups, const std::string & method)   { setStr(ups, "methodOfFlowControl", method); }
	inline void setMIBs(const std::string & ups, const std::string & mibs)                    { setStr(ups, "mibs",                mibs); }
	inline void setModbus_DeviceMfr(const std::string & ups, const std::string & val)         { setStr(ups, "device_mfr",          val); }
	inline void setModbus_DeviceModel(const std::string & ups, const std::string & val)       { setStr(ups, "device_model",        val); }
	inline void setModbus_Parity(const std::string & ups, const std::string & val)            { setStr(ups, "parity",              val); }
	inline void setModbus_PortType(const std::string & ups, const std::string & val)          { setStr(ups, "porttype",            val); }
	inline void setModbus_SerParity(const std::string & ups, const std::string & val)         { setStr(ups, "ser_parity",          val); }
	inline void setModel(const std::string & ups, const std::string & model)                  { setStr(ups, "model",               model); }
	inline void setModelName(const std::string & ups, const std::string & modelname)          { setStr(ups, "modelname",           modelname); }
	inline void setNotification(const std::string & ups, const std::string & notification)    { setStr(ups, "notification",        notification); }
	inline void setPassword(const std::string & ups, const std::string & password)            { setStr(ups, "password",            password); }
	inline void setPort(const std::string & ups, const std::string & port)                    { setStr(ups, "port",                port); }
	inline void setPrefix(const std::string & ups, const std::string & prefix)                { setStr(ups, "prefix",              prefix); }
	inline void setPrivPassword(const std::string & ups, const std::string & priv_passwd)     { setStr(ups, "privPassword",        priv_passwd); }
	inline void setPrivProtocol(const std::string & ups, const std::string & priv_proto)      { setStr(ups, "privProtocol",        priv_proto); }
	inline void setProduct(const std::string & ups, const std::string & product)              { setStr(ups, "product",             product); }
	inline void setProductID(const std::string & ups, const std::string & productid)          { setStr(ups, "productid",           productid); }
	inline void setProtocol(const std::string & ups, const std::string & protocol)            { setStr(ups, "protocol",            protocol); }
	inline void setRuntimeCal(const std::string & ups, const std::string & runtimecal)        { setStr(ups, "runtimecal",          runtimecal); }
	inline void setSDtype(const std::string & ups, const std::string & sdtype)                { setStr(ups, "sdtype",              sdtype); }
	inline void setSecLevel(const std::string & ups, const std::string & sec_level)           { setStr(ups, "secLevel",            sec_level); }
	inline void setSecName(const std::string & ups, const std::string & sec_name)             { setStr(ups, "secName",             sec_name); }
	inline void setSensorID(const std::string & ups, const std::string & sensorid)            { setStr(ups, "sensorid",            sensorid); }
	inline void setSerial(const std::string & ups, const std::string & serial)                { setStr(ups, "serial",              serial); }
	inline void setSerialNumber(const std::string & ups, const std::string & serialnumber)    { setStr(ups, "serialnumber",        serialnumber); }
	inline void setShutdownArguments(const std::string & ups, const std::string & sd_args)    { setStr(ups, "shutdownArguments",   sd_args); }
	inline void setSNMPversion(const std::string & ups, const std::string & snmp_version)     { setStr(ups, "snmp_version",        snmp_version); }
	inline void setSubdriver(const std::string & ups, const std::string & subdriver)          { setStr(ups, "subdriver",           subdriver); }
	inline void setSynchronous(const std::string & ups, const std::string & synchronous)      { setStr(ups, "synchronous",         synchronous); }
	inline void setTtyMode(const std::string & ups, const std::string & val)                  { setStr(ups, "ttymode",             val); }
	inline void setType(const std::string & ups, const std::string & type)                    { setStr(ups, "type",                type); }
	inline void setUPStype(const std::string & ups, const std::string & upstype)              { setStr(ups, "upstype",             upstype); }
	inline void setUpsId(const std::string & ups, const std::string & val)                    { setStr(ups, "upsid",               val); }
	inline void setUsbBusPort(const std::string & ups, const std::string & val)               { setStr(ups, "busport",             val); }
	inline void setUsbDevice(const std::string & ups, const std::string & val)                { setStr(ups, "device",              val); }
	inline void setUSD(const std::string & ups, const std::string & usd)                      { setStr(ups, "usd",                 usd); }
	inline void setUsername(const std::string & ups, const std::string & username)            { setStr(ups, "username",            username); }
	inline void setUser(const std::string & ups, const std::string & user)                    { setStr(ups, "user",                user); }
	inline void setValidationSequence(const std::string & ups, const std::string & valid_seq) { setStr(ups, "validationSequence",  valid_seq); }
	inline void setVendor(const std::string & ups, const std::string & vendor)                { setStr(ups, "vendor",              vendor); }
	inline void setVendorID(const std::string & ups, const std::string & vendorid)            { setStr(ups, "vendorid",            vendorid); }
	inline void setWorkRangeType(const std::string & ups, const std::string & val)            { setStr(ups, "work_range_type",     val); }
	inline void setWUGrace(const std::string & ups, const std::string & wugrace)              { setStr(ups, "wugrace",             wugrace); }

	inline void setADVorder(const std::string & ups, long long int advorder)                  { setInt(ups, "advorder",            advorder); }     // CHECKME
	inline void setAsem_HB(const std::string & ups, long long int val)                        { setInt(ups, "hb",                  val); }
	inline void setAsem_LB(const std::string & ups, long long int val)                        { setInt(ups, "lb",                  val); }
	inline void setBatteryNumber(const std::string & ups, long long int val)                  { setInt(ups, "battery_number",      val); }
	inline void setBatteryPercentage(const std::string & ups, long long int batt)             { setInt(ups, "batteryPercentage",   batt); }         // CHECKME
	inline void setBattVoltMult(const std::string & ups, long long int mult)                  { setInt(ups, "battvoltmult",        mult); }         // CHECKME
	inline void setBaudRate(const std::string & ups, long long int baud_rate)                 { setInt(ups, "baud_rate",           baud_rate); }    // CHECKME
	inline void setBaudrate(const std::string & ups, long long int baudrate)                  { setInt(ups, "baudrate",            baudrate); }     // CHECKME
	inline void setCablePower(const std::string & ups, long long int cablepower)              { setInt(ups, "cablepower",          cablepower); }   // CHECKME
	inline void setChargeTime(const std::string & ups, long long int chargetime)              { setInt(ups, "chargetime",          chargetime); }   // CHECKME
	inline void setDaysOff(const std::string & ups, long long int daysoff)                    { setInt(ups, "daysoff",             daysoff); }      // CHECKME
	inline void setDaysWeek(const std::string & ups, long long int daysweek)                  { setInt(ups, "daysweek",            daysweek); }     // CHECKME
	inline void setDebugMin(const std::string & ups, long long int val)                       { setInt(ups, "debug_min",           val); }
	inline void setLibusbDebug(const std::string & ups, long long int val)                    { setInt(ups, "LIBUSB_DEBUG",        val); }
	inline void setFrequency(const std::string & ups, long long int frequency)                { setInt(ups, "frequency",           frequency); }    // CHECKME
	inline void setHourOff(const std::string & ups, long long int houroff)                    { setInt(ups, "houroff",             houroff); }      // CHECKME
	inline void setHourOn(const std::string & ups, long long int houron)                      { setInt(ups, "houron",              houron); }       // CHECKME
	inline void setI2C_address(const std::string & ups, long long int val)                    { setInt(ups, "i2c_address",         val); }
	inline void setIdleLoad(const std::string & ups, long long int idleload)                  { setInt(ups, "idleload",            idleload); }     // CHECKME
	inline void setInputTimeout(const std::string & ups, long long int timeout)               { setInt(ups, "input_timeout",       timeout); }      // CHECKME
	inline void setInterruptSize(const std::string & ups, long long int val)                  { setInt(ups, "interruptsize",       val); }
	inline void setLineVoltage(const std::string & ups, long long int linevoltage)            { setInt(ups, "linevoltage",         linevoltage); }  // CHECKME
	inline void setLoadpercentage(const std::string & ups, long long int load)                { setInt(ups, "loadPercentage",      load); }         // CHECKME
	inline void setMaxLoad(const std::string & ups, long long int max_load)                   { setInt(ups, "max_load",            max_load); }     // CHECKME
	inline void setMaxPollsWithoutData(const std::string & ups, long long int val)            { setInt(ups, "max_polls_without_data", val); }
	inline void setMaxStartDelay(const std::string & ups, long long int delay)                { setInt(ups, "maxstartdelay",       delay); }
	inline void setMFR(const std::string & ups, long long int mfr)                            { setInt(ups, "mfr",                 mfr); }          // CHECKME
	inline void setMinCharge(const std::string & ups, long long int mincharge)                { setInt(ups, "mincharge",           mincharge); }    // CHECKME
	inline void setMinRuntime(const std::string & ups, long long int minruntime)              { setInt(ups, "minruntime",          minruntime); }   // CHECKME
	inline void setModbus_ByteTimeoutSec(const std::string & ups, long long int val)          { setInt(ups, "mod_byte_to_s",       val); }
	inline void setModbus_ByteTimeoutUsec(const std::string & ups, long long int val)         { setInt(ups, "mod_byte_to_us",      val); }
	inline void setModbus_CHRG_addr(const std::string & ups, long long int val)               { setInt(ups, "CHRG_addr",           val); }
	inline void setModbus_CHRG_noro(const std::string & ups, long long int val)               { setInt(ups, "CHRG_noro",           val); }
	inline void setModbus_CHRG_regtype(const std::string & ups, long long int val)            { setInt(ups, "CHRG_regtype",        val); }
	inline void setModbus_DISCHRG_addr(const std::string & ups, long long int val)            { setInt(ups, "DISCHRG_addr",        val); }
	inline void setModbus_DISCHRG_noro(const std::string & ups, long long int val)            { setInt(ups, "DISCHRG_noro",        val); }
	inline void setModbus_DISCHRG_regtype(const std::string & ups, long long int val)         { setInt(ups, "DISCHRG_regtype",     val); }
	inline void setModbus_DataBits(const std::string & ups, long long int val)                { setInt(ups, "databits",            val); }
	inline void setModbus_DeviceSlaveId(const std::string & ups, long long int val)           { setInt(ups, "dev_slave_id",        val); }
	inline void setModbus_FSD_addr(const std::string & ups, long long int val)                { setInt(ups, "FSD_addr",            val); }
	inline void setModbus_FSD_noro(const std::string & ups, long long int val)                { setInt(ups, "FSD_noro",            val); }
	inline void setModbus_FSD_pulse_duration(const std::string & ups, long long int val)      { setInt(ups, "FSD_pulse_duration",  val); }
	inline void setModbus_FSD_regtype(const std::string & ups, long long int val)             { setInt(ups, "FSD_regtype",         val); }
	inline void setModbus_HB_addr(const std::string & ups, long long int val)                 { setInt(ups, "HB_addr",             val); }
	inline void setModbus_HB_noro(const std::string & ups, long long int val)                 { setInt(ups, "HB_noro",             val); }
	inline void setModbus_HB_regtype(const std::string & ups, long long int val)              { setInt(ups, "HB_regtype",          val); }
	inline void setModbus_LB_addr(const std::string & ups, long long int val)                 { setInt(ups, "LB_addr",             val); }
	inline void setModbus_LB_noro(const std::string & ups, long long int val)                 { setInt(ups, "LB_noro",             val); }
	inline void setModbus_LB_regtype(const std::string & ups, long long int val)              { setInt(ups, "LB_regtype",          val); }
	inline void setModbus_OB_addr(const std::string & ups, long long int val)                 { setInt(ups, "OB_addr",             val); }
	inline void setModbus_OB_noro(const std::string & ups, long long int val)                 { setInt(ups, "OB_noro",             val); }
	inline void setModbus_OB_regtype(const std::string & ups, long long int val)              { setInt(ups, "OB_regtype",          val); }
	inline void setModbus_OL_addr(const std::string & ups, long long int val)                 { setInt(ups, "OL_addr",             val); }
	inline void setModbus_OL_noro(const std::string & ups, long long int val)                 { setInt(ups, "OL_noro",             val); }
	inline void setModbus_OL_regtype(const std::string & ups, long long int val)              { setInt(ups, "OL_regtype",          val); }
	inline void setModbus_RB_addr(const std::string & ups, long long int val)                 { setInt(ups, "RB_addr",             val); }
	inline void setModbus_RB_noro(const std::string & ups, long long int val)                 { setInt(ups, "RB_noro",             val); }
	inline void setModbus_RB_regtype(const std::string & ups, long long int val)              { setInt(ups, "RB_regtype",          val); }
	inline void setModbus_ResponseTimeoutMsec(const std::string & ups, long long int val)     { setInt(ups, "response_timeout_ms", val); }
	inline void setModbus_ResponseTimeoutSec(const std::string & ups, long long int val)      { setInt(ups, "mod_resp_to_s",       val); }
	inline void setModbus_ResponseTimeoutUsec(const std::string & ups, long long int val)     { setInt(ups, "mod_resp_to_us",      val); }
	inline void setModbus_RioSlaveId(const std::string & ups, long long int val)              { setInt(ups, "rio_slave_id",        val); }
	inline void setModbus_SerBaudRate(const std::string & ups, long long int val)             { setInt(ups, "ser_baud_rate",       val); }
	inline void setModbus_SerDataBit(const std::string & ups, long long int val)              { setInt(ups, "ser_data_bit",        val); }
	inline void setModbus_SerStopBit(const std::string & ups, long long int val)              { setInt(ups, "ser_stop_bit",        val); }
	inline void setModbus_SlaveId(const std::string & ups, long long int val)                 { setInt(ups, "slaveid",             val); }
	inline void setModbus_StopBits(const std::string & ups, long long int val)                { setInt(ups, "stopbits",            val); }
	inline void setNomBattVolt(const std::string & ups, long long int nombattvolt)            { setInt(ups, "nombattvolt",         nombattvolt); }  // CHECKME
	inline void setNumOfBytesFromUPS(const std::string & ups, long long int bytes)            { setInt(ups, "numOfBytesFromUPS",   bytes); }        // CHECKME
	inline void setOffDelay(const std::string & ups, long long int offdelay)                  { setInt(ups, "OffDelay",            offdelay); }     // CHECKME
	inline void setOffdelay(const std::string & ups, long long int offdelay)                  { setInt(ups, "offdelay",            offdelay); }     // CHECKME
	inline void setOnDelay(const std::string & ups, long long int ondelay)                    { setInt(ups, "OnDelay",             ondelay); }      // CHECKME
	inline void setOndelay(const std::string & ups, long long int ondelay)                    { setInt(ups, "ondelay",             ondelay); }      // CHECKME
	inline void setOnlineDischargeLogThrottleHovercharge(const std::string & ups, long long int val) { setInt(ups, "onlinedischarge_log_throttle_hovercharge", val); }
	inline void setOnlineDischargeLogThrottleSec(const std::string & ups, long long int val)  { setInt(ups, "onlinedischarge_log_throttle_sec", val); }
	inline void setOutputPace(const std::string & ups, long long int output_pace)             { setInt(ups, "output_pace",         output_pace); }  // CHECKME
	inline void setOutputPhaseAngle(const std::string & ups, long long int val)               { setInt(ups, "output_phase_angle",  val); }
	inline void setPinsShutdownMode(const std::string & ups, long long int val)               { setInt(ups, "pins_shutdown_mode",  val); }
	inline void setPollFreq(const std::string & ups, long long int pollfreq)                  { setInt(ups, "pollfreq",            pollfreq); }     // CHECKME
	inline void setPowerUp(const std::string & ups, long long int powerup)                    { setInt(ups, "powerup",             powerup); }      // CHECKME
	inline void setPrgShut(const std::string & ups, long long int prgshut)                    { setInt(ups, "prgshut",             prgshut); }      // CHECKME
	inline void setRebootDelay(const std::string & ups, long long int delay)                  { setInt(ups, "rebootdelay",         delay); }        // CHECKME
	inline void setSDtime(const std::string & ups, long long int sdtime)                      { setInt(ups, "sdtime",              sdtime); }       // CHECKME
	inline void setSDOrder(const std::string & ups, long long int ord)                        { setInt(ups, "sdorder",             ord); }
	inline void setSemistaticFreq(const std::string & ups, long long int val)                 { setInt(ups, "semistaticfreq",      val); }
	inline void setShutdownDelay(const std::string & ups, long long int delay)                { setInt(ups, "shutdown_delay",      delay); }        // CHECKME
	inline void setShutdownDuration(const std::string & ups, long long int val)               { setInt(ups, "shutdown_duration",   val); }
	inline void setShutdownTimer(const std::string & ups, long long int val)                  { setInt(ups, "shutdown_timer",      val); }
	inline void setSlaveAddress(const std::string & ups, long long int val)                   { setInt(ups, "slave_address",       val); }
	inline void setSnmpRetries(const std::string & ups, long long int val)                    { setInt(ups, "snmp_retries",        val); }
	inline void setSnmpTimeout(const std::string & ups, long long int val)                    { setInt(ups, "snmp_timeout",        val); }
	inline void setStartDelay(const std::string & ups, long long int delay)                   { setInt(ups, "startdelay",          delay); }        // CHECKME
	inline void setTestTime(const std::string & ups, long long int testtime)                  { setInt(ups, "testtime",            testtime); }     // CHECKME
	inline void setTimeout(const std::string & ups, long long int timeout)                    { setInt(ups, "timeout",             timeout); }      // CHECKME
	inline void setUPSdelayShutdown(const std::string & ups, long long int delay)             { setInt(ups, "ups.delay.shutdown",  delay); }        // CHECKME
	inline void setUPSdelayStart(const std::string & ups, long long int delay)                { setInt(ups, "ups.delay.start",     delay); }        // CHECKME
	inline void setVoltage(const std::string & ups, long long int voltage)                    { setInt(ups, "voltage",             voltage); }      // CHECKME
	inline void setWaitBeforeReconnect(const std::string & ups, long long int val)            { setInt(ups, "waitbeforereconnect", val); }

	// Items below are "unused" - mostly set in
	// drivers/nutdrv_qx_masterguard.c
	inline void setFault1(const std::string & ups, const std::string & val)                   { setStr(ups, "fault_1",             val); }
	inline void setFault2(const std::string & ups, const std::string & val)                   { setStr(ups, "fault_2",             val); }
	inline void setFault3(const std::string & ups, const std::string & val)                   { setStr(ups, "fault_3",             val); }
	inline void setFault4(const std::string & ups, const std::string & val)                   { setStr(ups, "fault_4",             val); }
	inline void setFault5(const std::string & ups, const std::string & val)                   { setStr(ups, "fault_5",             val); }
	inline void setInputFaultVoltage(const std::string & ups, const std::string & val)        { setStr(ups, "input_fault_voltage", val); }
	inline void setNominalCellVoltage(const std::string & ups, const std::string & val)       { setStr(ups, "nominal_cell_voltage",val); }
	inline void setNumberOfBatteryCells(const std::string & ups, const std::string & val)     { setStr(ups, "number_of_battery_cells", val); }
	inline void setOutputVoltages(const std::string & ups, const std::string & val)           { setStr(ups, "output_voltages",     val); }
	inline void setRechargeTime(const std::string & ups, const std::string & val)             { setStr(ups, "recharge_time",       val); }
	inline void setRuntimeFull(const std::string & ups, const std::string & val)              { setStr(ups, "runtime_full",        val); }
	inline void setRuntimeHalf(const std::string & ups, const std::string & val)              { setStr(ups, "runtime_half",        val); }
	inline void setSeries(const std::string & ups, const std::string & val)                   { setStr(ups, "series",              val); }

	// Items below are essentially booleans (expected values
	// are "enabled/disabled") -- refactoring planned per
	// https://github.com/networkupstools/nut/issues/2421
	inline void setAdvancedEcoMode(const std::string & ups, const std::string & val)          { setStr(ups, "advanced_eco_mode",   val); }
	inline void setAlarmControl(const std::string & ups, const std::string & val)             { setStr(ups, "alarm_control",       val); }
	inline void setBatteryAlarm(const std::string & ups, const std::string & val)             { setStr(ups, "battery_alarm",       val); }
	inline void setBatteryOpenStatusCheck(const std::string & ups, const std::string & val)   { setStr(ups, "battery_open_status_check", val); }
	inline void setBypassAlarm(const std::string & ups, const std::string & val)              { setStr(ups, "bypass_alarm",        val); }
	inline void setBypassForbidding(const std::string & ups, const std::string & val)         { setStr(ups, "bypass_forbidding",   val); }
	inline void setBypassWhenOff(const std::string & ups, const std::string & val)            { setStr(ups, "bypass_when_off",     val); }
	inline void setConstantPhaseAngle(const std::string & ups, const std::string & val)       { setStr(ups, "constant_phase_angle",val); }
	inline void setConverterMode(const std::string & ups, const std::string & val)            { setStr(ups, "converter_mode",      val); }
	inline void setEcoMode(const std::string & ups, const std::string & val)                  { setStr(ups, "eco_mode",            val); }
	inline void setLimitedRuntimeOnBattery(const std::string & ups, const std::string & val)  { setStr(ups, "limited_runtime_on_battery", val); }
	inline void setSiteFaultDetection(const std::string & ups, const std::string & val)       { setStr(ups, "site_fault_detection",val); }

	/** belkinunv: both a flag (wait for AC power) and value (also wait for charge level) */
	inline void setWait(const std::string & ups, long long int wait)               { setInt(ups, "wait",               wait); }         // CHECKME

	/** May be a flag or a number; 0 is among valid values (default -1 for unset) */
	inline void setUsbSetAltInterface(const std::string & ups, long long int val = 0)       { if (val >= 0) { setInt(ups, "usb_set_altinterface", val); } else { remove(ups, "usb_set_altinterface"); } }         // CHECKME

	// NUT specifies these as "hexnum" values (optionally with prefixed 0x but hex anyway)
	inline void setUsbConfigIndex(const std::string & ups, long long int val)               { setIntHex(ups, "usb_config_index",               val); }         // CHECKME
	inline void setUsbHidDescIndex(const std::string & ups, long long int val)              { setIntHex(ups, "usb_hid_desc_index",             val); }         // CHECKME
	inline void setUsbHidRepIndex(const std::string & ups, long long int val)               { setIntHex(ups, "usb_hid_rep_index",              val); }         // CHECKME
	inline void setUsbHidEndpointIn(const std::string & ups, long long int val)             { setIntHex(ups, "usb_hid_ep_in",                  val); }         // CHECKME
	inline void setUsbHidEndpointOut(const std::string & ups, long long int val)            { setIntHex(ups, "usb_hid_ep_out",                 val); }         // CHECKME

	inline void setBatteryMax(const std::string & ups, double val)                          { setDouble(ups, "battery_max",        val); }
	inline void setBatteryMin(const std::string & ups, double val)                          { setDouble(ups, "battery_min",        val); }
	inline void setCSHackDelay(const std::string & ups, double val)                         { setDouble(ups, "cshdelay",           val); }
	inline void setMaxBypassFreq(const std::string & ups, double val)                       { setDouble(ups, "max_bypass_freq",    val); }
	inline void setMaxBypassVolt(const std::string & ups, double val)                       { setDouble(ups, "max_bypass_volt",    val); }
	inline void setMinBypassFreq(const std::string & ups, double val)                       { setDouble(ups, "min_bypass_freq",    val); }
	inline void setMinBypassVolt(const std::string & ups, double val)                       { setDouble(ups, "min_bypass_volt",    val); }

	// Flag - if exists then "true"; remove() to "unset" => "false"
	inline void setCancelShutdown(const std::string & ups, bool set = true) { setFlag(ups, "CS",             set); }
	inline void setDumbTerm(const std::string & ups, bool set = true)       { setFlag(ups, "dumbterm",       set); }
	inline void setExplore(const std::string & ups, bool set = true)        { setFlag(ups, "explore",        set); }
	inline void setFakeLowBatt(const std::string & ups, bool set = true)    { setFlag(ups, "fake_lowbatt",   set); }
	inline void setFlash(const std::string & ups, bool set = true)          { setFlag(ups, "flash",          set); }
	inline void setIgnoreLB(const std::string & ups, bool set = true)       { setFlag(ups, "ignorelb",       set); }
	inline void setNoHang(const std::string & ups, bool set = true)         { setFlag(ups, "nohang",         set); }
	inline void setNoRating(const std::string & ups, bool set = true)       { setFlag(ups, "norating",       set); }
	inline void setNoTransferOIDs(const std::string & ups, bool set = true) { setFlag(ups, "notransferoids", set); }
	inline void setNoVendor(const std::string & ups, bool set = true)       { setFlag(ups, "novendor",       set); }
	inline void setNoWarnNoImp(const std::string & ups, bool set = true)    { setFlag(ups, "nowarn_noimp",   set); }
	inline void setOldMAC(const std::string & ups, bool set = true)         { setFlag(ups, "oldmac",         set); }
	inline void setPollOnly(const std::string & ups, bool set = true)       { setFlag(ups, "pollonly",       set); }
	inline void setSilent(const std::string & ups, bool set = true)         { setFlag(ups, "silent",         set); }
	inline void setStatusOnly(const std::string & ups, bool set = true)     { setFlag(ups, "status_only",    set); }	// aka OPTI_MINPOLL
	inline void setSubscribe(const std::string & ups, bool set = true)      { setFlag(ups, "subscribe",      set); }
	inline void setUseCRLF(const std::string & ups, bool set = true)        { setFlag(ups, "use_crlf",       set); }
	inline void setUsePreLF(const std::string & ups, bool set = true)       { setFlag(ups, "use_pre_lf",     set); }

	inline void setNolock(const std::string & ups, bool set = true)         { setBool(ups, "nolock",         set); }
	inline void setCable(const std::string & ups, bool set = true)          { setBool(ups, "cable",          set); }
	inline void setFullUpdate(const std::string & ups, bool set = true)     { setBool(ups, "full_update",    set); }
	inline void setLangIDfix(const std::string & ups, bool set = true)      { setBool(ups, "langid_fix",     set); }
	inline void setLoadOff(const std::string & ups, bool set = true)        { setBool(ups, "load.off",       set); }
	inline void setLoadOn(const std::string & ups, bool set = true)         { setBool(ups, "load.on",        set); }

	/** \} */

	virtual ~UpsConfiguration() override;
};  // end of class UpsConfiguration


/** upsd users configuration */
class UpsdUsersConfiguration : public GenericConfiguration
{
public:
	/** upsmon mode */
	typedef enum {
		UPSMON_UNDEF = 0,  /**< Unknown mode */
		UPSMON_PRIMARY,    /**< Primary   (legacy "Master") mode */
		UPSMON_SECONDARY,  /**< Secondary (legacy "Slave")  mode */
	} upsmon_mode_t;

	/** User-specific configuration attributes getters and setters \{ */

	inline std::string getPassword(const std::string & user) const { return getStr(user, "password"); }

	/** Currently valid actions include "SET" and "FSD",
	 *  but the method does not constrain the values */
	inline ConfigParamList getActions(const std::string & user) const
	{
		ConfigParamList actions;
		get(user, "actions", actions);
		return actions;
	}

	/** Valid commands are "ALL" or a list of specific commands
	 *  supported by the device (NUT driver dependent) */
	inline ConfigParamList getInstantCommands(const std::string & user) const
	{
		ConfigParamList cmds;
		get(user, "instcmds", cmds);
		return cmds;
	}

	upsmon_mode_t getUpsmonMode() const;

	inline void setPassword(const std::string & user, const std::string & passwd) { setStr(user, "password", passwd); }

	inline void setActions(const std::string & user, const ConfigParamList & actions)      { set(user, "actions",  actions); }
	inline void setInstantCommands(const std::string & user, const ConfigParamList & cmds) { set(user, "instcmds", cmds); }

	inline void addActions(const std::string & user, const ConfigParamList & actions)      { add(user, "actions",  actions); }
	inline void addInstantCommands(const std::string & user, const ConfigParamList & cmds) { add(user, "instcmds", cmds); }

	/**
	 *  \brief  upsmon mode setter
	 *
	 *  Note that the UPSMON_UNDEF mode isn't allowed as parameter
	 *  (logically, if you set something, it shall be defined...)
	 *
	 *  \param  mode  Mode
	 */
	/* TOTHINK: Do we need a writer (other method, optional parameter
	 * to this one) for obsolete wordings of the upsmon mode?
	 * Note: reader in the getter accepts both old and new values. */
	void setUpsmonMode(upsmon_mode_t mode);

	/** \} */

	/** Serialisable interface implementation overload \{ */
	bool parseFrom(NutStream & istream) override;
	bool writeTo(NutStream & ostream) const override;
	/** \} */

};  // end of class UpsdUsersConfiguration

} /* namespace nut */
#endif /* __cplusplus */
#endif	/* NUTCONF_H_SEEN */<|MERGE_RESOLUTION|>--- conflicted
+++ resolved
@@ -1470,13 +1470,10 @@
 		NOTIFY_NOTOFF,
 		NOTIFY_BYPASS,
 		NOTIFY_NOTBYPASS,
-<<<<<<< HEAD
 		NOTIFY_ECO,
 		NOTIFY_NOTECO,
-=======
 		NOTIFY_ALARM,
 		NOTIFY_NOTALARM,
->>>>>>> 7429d234
 
 		NOTIFY_SUSPEND_STARTING = 30,
 		NOTIFY_SUSPEND_FINISHED,
