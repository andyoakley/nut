--- conflicted
+++ resolved
@@ -51,20 +51,17 @@
 	AC_MSG_RESULT([${LIBS}])
 
 	AC_CHECK_HEADERS(ltdl.h, [nut_have_libltdl=yes], [nut_have_libltdl=no], [AC_INCLUDES_DEFAULT])
-<<<<<<< HEAD
-	dnl ltdl-number may help find it for MingW DLLs naming
-	AC_SEARCH_LIBS(lt_dlinit, ltdl ltdl-7, [], [nut_have_libltdl=no])
-=======
 	AS_IF([test x"$nut_have_libltdl" = xyes], [
-		AC_SEARCH_LIBS(lt_dlinit, ltdl, [], [
+		dnl ltdl-number may help find it for MingW DLLs naming
+		AC_SEARCH_LIBS(lt_dlinit, ltdl ltdl-7, [], [
 			nut_have_libltdl=no
 			AS_IF([test -n "$myCFLAGS"], [
 				CFLAGS="$myCFLAGS"
+				dnl No ltdl-7 here, this codepath is unlikely on Windows where that matters:
 				AC_SEARCH_LIBS(lt_dlinit, ltdl, [nut_have_libltdl=yes], [])
 			])
 		])
 	])
->>>>>>> c8b08b7e
 
 	AS_IF([test "${nut_have_libltdl}" = "yes"], [
 		AC_DEFINE(HAVE_LIBLTDL, 1, [Define to enable libltdl support])
