<?xml version="1.0"?>
<!DOCTYPE service_bundle SYSTEM "/usr/share/lib/xml/dtd/service_bundle.dtd.1">
<!--
#
# Copyright 2016-2018 Jim Klimov
# Template manifest for instantiated NUT drivers
#
-->

<service_bundle type='manifest' name='nut-driver-enumerator'>

	<service name='system/power/nut-driver-enumerator' type='service' version='1.1'>

	<!--
	  Wait for all local and usr filesystem to be mounted - project is
	  usually located in /usr/sbin.
	-->
		<dependency
		name='fs-local'
		type='service'
		grouping='require_all'
		restart_on='none'>
			<service_fmri value='svc:/system/filesystem/local' />
		</dependency>

		<dependency
		name='filesystem-usr'
		grouping='require_all'
		restart_on='none'
		type='service'>
			<service_fmri
		value='svc:/system/filesystem/usr:default'/>
		</dependency>

		<dependency
		name='config-files'
		type='path'
		grouping='require_all'
		restart_on='refresh'>
			<service_fmri value='file://localhost@CONFPATH@/ups.conf' />
		</dependency>

	<!--
	  Prerequisite for NUT upsd to be started, if it's enabled
	  Note that drivers are optional: if one fails to start, do not block
	  the upsd from publishing others. While this script will start and
	  stop (and define/undefine) services for the drivers, based on the
	  changes in ups.conf, such changes also need to reflect in nut-server
	  so it would know that it republishes a changed list of drivers.
	-->
		<dependent
		name='nut-daemon-service'
		grouping='optional_all'
		restart_on='error'>
			<service_fmri value='svc:/system/power/nut-server' />
		</dependent>

		<instance name='default' enabled='false'>
			<!--
			  There can be only one...
			-->
			<dependency name='enumerator_daemon' grouping='exclude_all' restart_on='none' type='service'>
				<service_fmri value='svc:/system/power/nut-driver-enumerator:daemon'/>
			</dependency>

			<!--
			  The nut-driver-enumerator start/stop methods for single-fire variant.
			-->

			<exec_method
			type='method'
			name='start'
			exec='REPORT_RESTART_42=no @NUT_LIBEXECDIR@/nut-driver-enumerator.sh'
			timeout_seconds='0'/>

			<exec_method
			type='method'
			name='refresh'
			exec='REPORT_RESTART_42=no @NUT_LIBEXECDIR@/nut-driver-enumerator.sh'
			timeout_seconds='0'/>

<!-- a :KILL does not really apply to a transient service... -->
			<exec_method
			type='method'
			name='stop'
			exec='/bin/true'
			timeout_seconds='60' />

			<property_group name='startd' type='framework'>
			<!--
			  Sub-process core dumps and external kill signals are not
			  considered errors, so the service should be restarted.
				-->
				<propval name='ignore_error' type='astring'
				 value='core,signal' />
				<propval name='duration' type='astring' value='transient' />
			</property_group>
			<property_group name='general' type='framework'>
				<propval name='package' type='astring' value='NUT'/>
			</property_group>
			<template>
				<common_name>
					<loctext xml:lang='C'>
					NUT power device driver instance enumerator (generates nut-driver:* instances)
					</loctext>
				</common_name>
				<documentation>
					<manpage title='upsdrvsvcctl' section='8'
					manpath='/usr/share/man' />
					<manpage title='ups.conf' section='5'
					manpath='/usr/share/man' />
				</documentation>
			</template>
		</instance>

		<instance name='daemon' enabled='false'>
			<!--
			  There can be only one...
			-->
			<dependency name='enumerator_default' grouping='exclude_all' restart_on='none' type='service'>
				<service_fmri value='svc:/system/power/nut-driver-enumerator:default'/>
			</dependency>

			<!--
			  The nut-driver-enumerator start/stop methods for infinite loop variant.
			-->

			<exec_method
			type='method'
			name='start'
<<<<<<< HEAD
			exec='@NUT_LIBEXECDIR@/nut-driver-enumerator.sh --daemon-after'
=======
			exec='REPORT_RESTART_42=no @NUT_LIBEXECDIR@/nut-driver-enumerator.sh --daemon'
>>>>>>> 98a46075
			timeout_seconds='0'/>

			<exec_method
			type='method'
			name='refresh'
			exec=':kill -SIGHUP'
			timeout_seconds='0'/>

			<exec_method
			type='method'
			name='stop'
			exec=':kill'
			timeout_seconds='60' />

			<property_group name='startd' type='framework'>
			<!--
			  Sub-process core dumps and external kill signals are not
			  considered errors, so the service should be restarted.
				-->
				<propval name='ignore_error' type='astring'
				 value='core,signal' />
				<propval name='duration' type='astring' value='contract' />
			</property_group>
			<property_group name='general' type='framework'>
				<propval name='package' type='astring' value='NUT'/>
			</property_group>
			<template>
				<common_name>
					<loctext xml:lang='C'>
					NUT power device driver instance enumerator (generates nut-driver:* instances and keeps watch of ups.conf in a loop)
					</loctext>
				</common_name>
				<documentation>
					<manpage title='upsdrvsvcctl' section='8'
					manpath='/usr/share/man' />
					<manpage title='ups.conf' section='5'
					manpath='/usr/share/man' />
				</documentation>
			</template>
		</instance>

	<!-- Really unstable - this service should be evolved! -->
		<stability value='Unstable' />

	</service>

</service_bundle><|MERGE_RESOLUTION|>--- conflicted
+++ resolved
@@ -9,7 +9,7 @@
 
 <service_bundle type='manifest' name='nut-driver-enumerator'>
 
-	<service name='system/power/nut-driver-enumerator' type='service' version='1.1'>
+	<service name='system/power/nut-driver-enumerator' type='service' version='1.2'>
 
 	<!--
 	  Wait for all local and usr filesystem to be mounted - project is
@@ -128,11 +128,7 @@
 			<exec_method
 			type='method'
 			name='start'
-<<<<<<< HEAD
-			exec='@NUT_LIBEXECDIR@/nut-driver-enumerator.sh --daemon-after'
-=======
-			exec='REPORT_RESTART_42=no @NUT_LIBEXECDIR@/nut-driver-enumerator.sh --daemon'
->>>>>>> 98a46075
+			exec='REPORT_RESTART_42=no @NUT_LIBEXECDIR@/nut-driver-enumerator.sh --daemon-after'
 			timeout_seconds='0'/>
 
 			<exec_method
