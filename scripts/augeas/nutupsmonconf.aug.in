(*
Module: NutUpsmonConf
 Parses @CONFPATH@/upsmon.conf

Author: Raphael Pinson <raphink@gmail.com>
        Frederic Bohe  <fredericbohe@eaton.com>
        Jim Klimov     <jimklimov+nut@gmail.com>

About: License
  This file is licensed under the GPL.

About: Lens Usage
  Sample usage of this lens in augtool

    * Print all notification messages
      > print /files@CONFPATH@/upsmon.conf/NOTIFYMSG

About: Configuration files
  This lens applies to @CONFPATH@/upsmon.conf. See <filter>.
*)

module NutUpsmonConf =
  autoload upsmon_xfm


(************************************************************************
 * Group:                 UPSMON.CONF
 *************************************************************************)

(* general *)
let del_spc  = Util.del_opt_ws ""
let sep_spc  = Util.del_ws_spc
let eol      = Util.eol
let num      = /[0-9]+/
let num_signed = /[+-]?[0-9]+/
let bool      = /([01]|yes|no|true|false|on|off|ok)/
let num_bool  = /([0-9]+|yes|no|true|false|on|off|ok)/
let word     = /[^"#; \t\n]+/
let empty    = Util.empty
let comment  = Util.comment
let quoted_string = del "\"" "\"" . store /[^"\n]+/ . del "\"" "\""

(* UPS identifier
 * <upsname>[@<hostname>[:<port>]] 
 *
 * There might be a cleaner way to write this
 *  but I'm stuck with (hostname | hostname . port)?
 *)
(* Disregard named ports, we use numbers *)
let hostspec   = /([^ \t\n:]+|[^ \t\n:]+:[0-9]+)/
let hostname   = [ label "hostname" . store /[^ \t\n:]+/ ]
let port       = [ label "port"     . store num ]
let identifier = [ label "upsname" . store /[^ \t\n@]+/ ]
                   . ( ( Util.del_str "@" . hostname )
                     | ( Util.del_str "@" . hostname
                         . Util.del_str ":" . port ) )?


let upsmon_num_re = "DEADTIME"
                  | "FINALDELAY"
                  | "HOSTSYNC"
                  | "MINSUPPLIES"
                  | "NOCOMMWARNTIME"
                  | "POLLFREQ"
                  | "POLLFREQALERT"
                  | "RBWARNTIME"

let upsmon_num_signed_re = "DEBUG_MIN"
                  | "POLLFAIL_LOG_THROTTLE_MAX"
                  | "OFFDURATION"
                  | "OBLBDURATION"

let upsmon_num_bool_re = "SHUTDOWNEXIT"

let upsmon_bool_re = "CERTVERIFY"
                  | "FORCESSL"

let upsmon_num    = [ del_spc . key upsmon_num_re . sep_spc . store num . eol ]

let upsmon_num_signed    = [ del_spc . key upsmon_num_signed_re . sep_spc . store num_signed . eol ]

let upsmon_num_bool      = [ del_spc . key upsmon_num_bool_re . sep_spc . store num_bool . eol ]

let upsmon_bool          = [ del_spc . key upsmon_bool_re . sep_spc . store bool . eol ]

let upsmon_word   = [ del_spc . key "RUN_AS_USER" . sep_spc . store word . eol ]

let upsmon_file_re = "NOTIFYCMD"
                  | "POWERDOWNFLAG"
                  | "SHUTDOWNCMD"
                  | "CERTFILE"
                  | "CERTPATH"

let sto_to_eol = IniFile.sto_to_eol
(* here we should support both quoted and not quoted
 * string but I can't manage to find the right way of doing this
 *)
let upsmon_file   = [ del_spc . key upsmon_file_re . sto_to_eol . eol ]

(* MONITOR system powervalue username password type *)
let upsmon_monitor_type_re     = /(master|primary|slave|secondary)/

(* TOTHINK: What if we have spaces? Is "word" good? *)
let upsmon_monitor = [ del_spc . key "MONITOR" . sep_spc
                         . [ label "system"     . identifier ] . sep_spc
                         . [ label "powervalue" . store num  ] . sep_spc
                         . [ label "username"   . store word ] . sep_spc
                         . [ label "password"   . store word ] . sep_spc
                         . [ label "type"       . store upsmon_monitor_type_re ] . eol  ]

let upsmon_notify_type = "ONLINE"
			| "ONBATT"
			| "LOWBATT"
			| "FSD"
			| "COMMOK"
			| "COMMBAD"
			| "SHUTDOWN"
			| "REPLBATT"
			| "NOCOMM"
			| "NOPARENT"
			| "CAL"
			| "OFF"
			| "NOTOFF"
			| "BYPASS"
			| "NOTBYPASS"
<<<<<<< HEAD
			| "ECO"
			| "NOTECO"
=======
			| "ALARM"
			| "NOTALARM"
>>>>>>> 7429d234
			| "SUSPEND_STARTING"
			| "SUSPEND_FINISHED"

let upsmon_notify = [ del_spc . key "NOTIFYMSG" . sep_spc
                         . [ label "type" . store upsmon_notify_type . sep_spc ]
                         . [ label "message" . quoted_string ] . eol ]

let flags = "IGNORE"
		| "SYSLOG"
		| "WALL"
		| "EXEC"

let plus =  [ del /\+*/ "" ]

(*let entries = /IGNORE|SYSLOG|WALL|EXEC+/*)

let record = [ seq "record" . plus . store flags ]

let upsmon_notify_flag = [ counter "record"
			. del_spc . key "NOTIFYFLAG" . sep_spc
			. [ label "type" . store upsmon_notify_type . sep_spc ]
			. record+ . eol ]

(* TOTHINK: What if we have spaces? Is "word" good? *)
let certname = word
let dbpass   = word
let upsmon_certident = [ del_spc . key "CERTIDENT" . sep_spc
                          . [ label "certname" . store certname ]
                          . [ sep_spc . label "dbpass" . store dbpass ] . eol ]

(* we can have an array of these *)
let upsmon_certhost = [ del_spc . key "CERTHOST" . sep_spc
                          . [ label "hostspec" . store hostspec ]
                          . [ sep_spc . label "certname" . store certname ]
                          . [ sep_spc . label "certverify" . store num_bool ]
                          . [ sep_spc . label "forcessl" . store num_bool ] . eol ]

let upsmon_certhost_list = upsmon_certhost . eol

let upsmon_record = upsmon_num|upsmon_num_signed|upsmon_num_bool|upsmon_bool|upsmon_word|upsmon_file|upsmon_monitor|upsmon_notify|upsmon_notify_flag|upsmon_certident|upsmon_certhost_list

let upsmon_lns    = (upsmon_record|comment|empty)*

let upsmon_filter = ( incl "@CONFPATH@/upsmon.conf" )
			. Util.stdexcl

let upsmon_xfm    = transform upsmon_lns upsmon_filter<|MERGE_RESOLUTION|>--- conflicted
+++ resolved
@@ -123,13 +123,10 @@
 			| "NOTOFF"
 			| "BYPASS"
 			| "NOTBYPASS"
-<<<<<<< HEAD
 			| "ECO"
 			| "NOTECO"
-=======
 			| "ALARM"
 			| "NOTALARM"
->>>>>>> 7429d234
 			| "SUSPEND_STARTING"
 			| "SUSPEND_FINISHED"
 
