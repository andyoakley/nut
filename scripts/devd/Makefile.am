--- conflicted
+++ resolved
@@ -8,15 +8,11 @@
 endif
 endif
 
-<<<<<<< HEAD
 if WITH_FREEBSD_QUIRKS_DIR
  freebsdquirks_DATA = nut-usb.quirks
 endif
 
-EXTRA_DIST = README
-=======
 EXTRA_DIST = README.adoc
->>>>>>> 963c101a
 
 MAINTAINERCLEANFILES = Makefile.in .dirstamp
 
@@ -33,10 +29,7 @@
 MAINTAINERCLEANFILES += nut-usb.quirks
 
 # Part of dist tarball, regardless of use for current build:
-<<<<<<< HEAD
 EXTRA_DIST += nut-usb.conf.in nut-usb.quirks
-=======
-EXTRA_DIST += nut-usb.conf.in
 
 SPELLCHECK_SRC = README.adoc
 
@@ -57,5 +50,4 @@
 spellcheck spellcheck-interactive spellcheck-sortdict:
 	$(MAKE) -f $(top_builddir)/docs/Makefile SPELLCHECK_SRC="$(SPELLCHECK_SRC)" SPELLCHECK_SRCDIR="$(srcdir)" SPELLCHECK_BUILDDIR="$(builddir)" $@
 
-CLEANFILES = *-spellchecked
->>>>>>> 963c101a
+CLEANFILES = *-spellchecked