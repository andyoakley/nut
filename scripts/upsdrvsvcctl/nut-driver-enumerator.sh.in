#!/bin/sh
# BIG NOTE: Not bash, not any other predetermined shell implementation
#
# NOTE: This script is intentionally written with portable shell constructs
#       with the aim and hope to work in different interpreters, so it is a
#       bit dumber and less efficient than could be achieved with the more
#       featured shells in the spectrum. Also, to minimize the in-memory and
#       debug-console traffics, tests for (non-)emptiness of anticipated large
#       strings are not done by `test -n/-z`, but by counting the size of the
#       string (zero or not).
# NOTE ALSO: The configuration parser in this script is not meant to be a
#       reference or 100% compliant with what the binary code uses; its aim
#       is to just pick out some strings relevant for tracking config changes.
#
# Copyright (C) 2016-2020 Eaton
# Copyright (C) 2020-2023 Jim Klimov <jimklimov+nut@gmail.com>
#
# This program is free software; you can redistribute it and/or modify
# it under the terms of the GNU General Public License as published by
# the Free Software Foundation; either version 2 of the License, or
# (at your option) any later version.
#
# This program is distributed in the hope that it will be useful,
# but WITHOUT ANY WARRANTY; without even the implied warranty of
# MERCHANTABILITY or FITNESS FOR A PARTICULAR PURPOSE.  See the
# GNU General Public License for more details.
#
# You should have received a copy of the GNU General Public License along
# with this program; if not, write to the Free Software Foundation, Inc.,
# 51 Franklin Street, Fifth Floor, Boston, MA 02110-1301 USA.
#
#! \file    nut-driver-enumerator.sh(.in)
#  \author  Jim Klimov <EvgenyKlimov@eaton.com>
#  \brief   Enumerate NUT devices for service-unit instance configuration
#  \details This script allows to enumerate UPSes in order to produce the
#           individual service unit instances for each defined configuration.
#           It assumes the user has adequate permissions to inspect and create
#           services (e.g. is a root or has proper RBAC profiles to do so).
#           It helps service frameworks such as Linux systemd and Solaris SMF.
#           When executed, this script looks for all configured ups.conf
#           sections and registered service instances, and makes these two
#           lists match up. It has also a mode to do this in a loop, to keep
#           checking for differences and applying them, on systems where it's
#           problematic to trigger it in response to FS event notifications.
#           Returns exit codes:
#               0   Sections and services already match up
#               42  Sections and services differed, but now match up -
#                   now the caller should likely restart some services.
#                   Note that the drivers' service instances were started or
#                   stopped as required (by AUTO_START=yes) - but maybe the
#                   upsd or upsmon services should restart. If you pass envvar
#                   REPORT_RESTART_42=no then this codepath would return 0.
#                   In default mode, such non-null reconfiguration should cause
#                   the nut-driver-enumerator service to restart and this would
#                   propagate to other NUT services that depend on it.
#               13  Sections and services differed, and still do not match up
#               1   Bad inputs, e.g. unrecognized service management framework
#               2   Absent or unreadable ups.conf file
#

# NOTE: Currently found caveats that might be solved later but require
# considerable effort:
# * Solaris SMF constrains the syntax of valid strings for instance names
#   (e.g. not starting with a digit, no period chars) which blocks creation
#   of some UPS driver instances. This might be worked around by hashing
#   the device name e.g. to base64 (and un-hashing instance name when calling
#   upsdrvctl), but is not quite user-friendly. Also can store device name
#   in a service attribute while mangling the instance name to a valid subset.
#   Comparisons (if devices are already wrapped) becomes more complicated in
#   the script in either case, as well as in the service startup method.
# ** The `+` `/` `=` characters from base64 are also invalid for SMF instance
#    name, but the first two can be sed'ed to `-` `_`  and back, for example.
#    Some prefix word is also needed (avoid starting with a digit).
#    The trailing padding `=` can be dropped, and added until we get a
#    non-empty decode. Conversions can be done by
#    `echo "$string" | openssl base64 -e|-d`
# * Dummy-UPS services that "proxy" another locally defined section are
#   essentially a circular dependency for upsd. While the system might
#   start-up lacking a driver, there should be some timer to re-enable
#   failed not-disabled drivers (would be useful in any case though).

# Directory where NUT configs are located, e.g. /etc/nut or /etc/ups
# Set at package configuration, compiled into daemons and drivers
prefix="@prefix@"
[ -n "${NUT_CONFPATH-}" ] || NUT_CONFPATH="@sysconfdir@"
# Technically this should be a distribution-dependent value configured
# during package build. But everyone has it the same from systemd defaults:
[ -n "${SYSTEMD_CONFPATH-}" ] || SYSTEMD_CONFPATH="/etc/systemd/system"

if [ -n "$ZSH_VERSION" ]; then
    ### Problem: loops like `for UPS in $UPSLIST` do not separate
    ### the UPSLIST into many tokens but use it as one string.
    echo "FATAL: zsh is not supported in this script" >&2
    exit 1
#    setopt noglob
#    setopt +F
#    IFS="`printf ' \t\r\n'`" ; export IFS
fi

if set | grep -E '^(shell|version|t?csh)' | grep -E 't?csh' >/dev/null ; then
    echo "FATAL: csh or tcsh is not supported in this script" >&2
    exit 1
fi

# Third-party services to depend on (can be overridden by config file)
### Note that for systemd+udev integration, it may be better to set up
### triggers in udev, see e.g.
###   http://stackoverflow.com/questions/18463755/linux-start-daemon-on-connected-usb-serial-dongle
### Also can tune whether a driver "Wants" another service (would consider
### ordering if that one is enabled, but live if it is disabled), or if it
### "Requires" that (would cause that to start).
DEPSVC_USB_SYSTEMD="systemd-udev.service systemd-udev-settle.service"
DEPREQ_USB_SYSTEMD="Wants"
DEPSVC_NET_FULL_SYSTEMD="network-online.target systemd-resolved.service ifplugd.service"
DEPREQ_NET_FULL_SYSTEMD="Wants"
DEPSVC_NET_LOCAL_SYSTEMD="network.target"
DEPREQ_NET_LOCAL_SYSTEMD="Wants"
SVCNAME_SYSTEMD="nut-driver"

# Some or all of these FMRIs may be related to dynamically changing hardware
#   require_all) ;; # All cited services are running (online or degraded)
#   require_any) ;; # At least one of the cited services is running
#   optional_all) ;; # (All) cited services are running or would not run
#                  # without administrative action (disabled, maintenance,
#                  # not present, or are waiting for dependencies which do
#                  # not start without administrative action).
DEPSVC_USB_SMF="svc:/system/hotplug:default svc:/system/dbus:default svc:/system/hal:default svc:/milestone/devices:default"
DEPREQ_USB_SMF="optional_all"
# By default there are several physical network FMRIs shipped and at most
# only one is enabled on a particular system (e.g. :default or :nwam)
DEPSVC_NET_FULL_SMF="svc:/network/physical svc:/milestone/name-services"
DEPREQ_NET_FULL_SMF="optional_all"
DEPSVC_NET_LOCAL_SMF="svc:/network/loopback:default"
DEPREQ_NET_LOCAL_SMF="optional_all"
SVCNAME_SMF="svc:/system/power/nut-driver"

[ -z "${NUT_DRIVER_ENUMERATOR_CONF-}" ] && \
    NUT_DRIVER_ENUMERATOR_CONF="${NUT_CONFPATH}/nut-driver-enumerator.conf"

[ -s "${NUT_DRIVER_ENUMERATOR_CONF}" ] && \
    echo "Sourcing config file: ${NUT_DRIVER_ENUMERATOR_CONF}" && \
    . "${NUT_DRIVER_ENUMERATOR_CONF}"

[ -z "${UPSCONF-}" ] && \
    UPSCONF="${NUT_CONFPATH}/ups.conf"

# Start a freshly-registered unit?
[ -z "${AUTO_START-}" ] && AUTO_START=yes

# We avoid regex '\t' which gets misinterpreted by some tools
TABCHAR="`printf '\t'`" || TABCHAR='	'

if [ -z "${SERVICE_FRAMEWORK-}" ] ; then
    [ -x /usr/sbin/svcadm ] && [ -x /usr/sbin/svccfg ] && [ -x /usr/bin/svcs ] && [ -x /usr/bin/svcprop ] && \
        SERVICE_FRAMEWORK="smf"
    [ -z "${SERVICE_FRAMEWORK-}" ] && \
        [ -x /bin/systemctl ] && \
        SERVICE_FRAMEWORK="systemd"
fi

# Optionally use Coreutils timeout to limit the
# (potentially hanging) calls to systemd tools...
# Should not hurt with SMF too, if it ever misbehaves.
if [ -z "${TIMEOUT_CMD+x}" ]; then
    # Envvar not set at all (set but empty is okay, caller wants that then)
    TIMEOUT_CMD=""
    TIMEOUT_ARGS=""
    if which timeout 2>/dev/null >/dev/null ; then
        # Systemd default timeout for unit start/stop
        TIMEOUT_CMD="timeout"
        TIMEOUT_ARGS="90s"
    fi
fi

# Cache needed bits of ups.conf to speed up later parsing. Note that these
# data are needed for most operations, and populated by upslist_readFile()
UPSCONF_DATA=""
# Subset of normalized data above that only has sections, drivers and ports (SDP)
UPSCONF_DATA_SDP=""

# List of configured UPSes in the config-file
UPSLIST_FILE=""
# List of configured service instances for UPS drivers
UPSLIST_SVCS=""

# Framework-specific implementations are generally hooked here:
hook_registerInstance=""
hook_unregisterInstance=""
hook_refreshSupervizor=""
hook_listInstances=""
hook_listInstances_raw=""
hook_validInstanceName=""
hook_validFullUnitName=""
hook_validInstanceSuffixName=""
hook_getSavedDeviceName=""
hook_findSavedDeviceName=""
hook_setSavedDeviceName=""
hook_getSavedMD5=""
hook_setSavedMD5=""
hook_restart_upsd=""
hook_restart_drv=""

case "${SERVICE_FRAMEWORK-}" in
    smf)
        hook_registerInstance="smf_registerInstance"
        hook_unregisterInstance="smf_unregisterInstance"
        hook_refreshSupervizor="smf_refreshSupervizor"
        hook_listInstances="smf_listInstances"
        hook_listInstances_raw="smf_listInstances_raw"
        hook_validInstanceName="smf_validInstanceName"
        hook_validFullUnitName="smf_validFullUnitName"
        hook_validInstanceSuffixName="smf_validInstanceSuffixName"
        hook_getSavedDeviceName="smf_getSavedDeviceName"
        hook_findSavedDeviceName="smf_findSavedDeviceName"
        hook_setSavedDeviceName="smf_setSavedDeviceName"
        hook_getSavedMD5="smf_getSavedMD5"
        hook_setSavedMD5="smf_setSavedMD5"
        hook_restart_upsd="smf_restart_upsd"
        hook_restart_drv="smf_restart_drv"
        ;;
    systemd)
        hook_registerInstance="systemd_registerInstance"
        hook_unregisterInstance="systemd_unregisterInstance"
        hook_refreshSupervizor="systemd_refreshSupervizor"
        hook_listInstances="systemd_listInstances"
        hook_listInstances_raw="systemd_listInstances_raw"
        hook_validInstanceName="systemd_validInstanceName"
        hook_validFullUnitName="systemd_validFullUnitName"
        hook_validInstanceSuffixName="systemd_validInstanceSuffixName"
        hook_getSavedDeviceName="systemd_getSavedDeviceName"
        hook_findSavedDeviceName="systemd_findSavedDeviceName"
        hook_setSavedDeviceName="systemd_setSavedDeviceName"
        hook_getSavedMD5="systemd_getSavedMD5"
        hook_setSavedMD5="systemd_setSavedMD5"
        hook_restart_upsd="systemd_restart_upsd"
        hook_restart_drv="systemd_restart_drv"
        ;;
    selftest)
        hook_registerInstance="selftest_NOOP"
        hook_unregisterInstance="selftest_NOOP"
        hook_refreshSupervizor="selftest_NOOP"
        hook_listInstances="selftest_NOOP"
        hook_listInstances_raw="selftest_NOOP"
        hook_validInstanceName="selftest_NOOP"
        hook_validFullUnitName="selftest_NOOP"
        hook_validInstanceSuffixName="selftest_NOOP"
        hook_getSavedDeviceName="selftest_NOOP"
        hook_findSavedDeviceName="selftest_NOOP"
        hook_setSavedDeviceName="selftest_NOOP"
        hook_getSavedMD5="selftest_NOOP"
        hook_setSavedMD5="selftest_NOOP"
        hook_restart_upsd="selftest_NOOP"
        hook_restart_drv="selftest_NOOP"
        ;;
    "")
        echo "Error detecting the service-management framework on this OS" >&2
        exit 1
        ;;
    *)
        echo "Error: User provided an unknown service-management framework '$SERVICE_FRAMEWORK'" >&2
        exit 1
        ;;
esac

selftest_NOOP() {
    echo "NO-OP: Self-testing context does not do systems configuration" >&2
    return 0
}

common_isFiled() {
    [ "${#UPSLIST_FILE}" != 0 ] && \
    for UPSF in $UPSLIST_FILE ; do
        [ "$1" = "$UPSF" ] && return 0
        [ "`$hook_validInstanceName "$UPSF"`" = "$1" ] && return 0
    done
    return 1
}

common_isRegistered() {
    [ "${#UPSLIST_SVCS}" != 0 ] && \
    for UPSS in $UPSLIST_SVCS ; do
        [ "$1" = "$UPSS" ] && return 0
        [ "`$hook_validInstanceName "$1"`" = "$UPSS" ] && return 0
    done
    return 1
}

upslist_equals() {
    # Compare pre-sorted list of DEVICES ($1) and SVCINSTs ($2) including
    # the possible mangling for service names. Return 0 if lists describe
    # exactly same set of devices and their services.
    # Note: This logic only checks the names, not the contents of device
    # sections, so re-definitions of an existing device configuration
    # would not trigger a service restart by itself. Such deeper check
    # belongs in a different routine, see upssvcconf_checksum_unchanged().

    # Trivial case 0: one string is empty, another is not
    # Note: `echo '' | wc -l` == "1" not "0"!
    [ "${#1}" != 0 -a "${#2}" = 0 ] && return 1
    [ "${#1}" = 0 -a "${#2}" != 0 ] && return 1

    # Trivial case 1: equal strings
    [ "$1" = "$2" ] && return 0
    # Trivial case 2: different amount of entries
    [ "`echo "$1" | wc -l`" = "`echo "$2" | wc -l`" ] || return $?

    _TMP_DEV_SVC=""
    for _DEV in $1 ; do
        DEVINST="`$hook_validInstanceName "${_DEV}"`"
        for _SVC in $2 ; do
            [ "${_DEV}" = "${_SVC}" ] \
            || [ "$DEVINST" = "${_SVC}" ] \
            && { [ "${#_TMP_DEV_SVC}" = 0 ] \
                 && _TMP_DEV_SVC="${_DEV} = ${_SVC}" \
                 || _TMP_DEV_SVC="${_TMP_DEV_SVC}
${_DEV} = ${_SVC}" ; }
        done
    done

    # Input was not empty; did anything in output fit?
    [ "${#_TMP_DEV_SVC}" = 0 ] && return 1

    # Exit code : is the built mapping as long as the source list(s)?
    [ "`echo "$1" | wc -l`" = "`echo "${_TMP_DEV_SVC}" | wc -l`" ]
}

upssvcconf_checksum_unchanged() {
    # $1 = dev, $2 = svc
    # compare checksums of the configuration section from the file and the
    # stashed configuration in a service instance (if any).
    # FIXME : optimize by caching, we likely have quite a few requests
    [ "`upsconf_getSection_MD5 "$1"`" = "`$hook_getSavedMD5 "$2"`" ]
}

upslist_checksums_unchanged() {
    # For each device and its corresponding unit, compare checksums of the
    # configuration section from the file and the stashed configuration in
    # a service instance. Prints a list of mismatching service names that
    # should get reconfigured.
    [ "${#1}" = 0 -o "${#2}" = 0 ] && return 1

    _TMP_SVC=""
    for _DEV in $1 ; do
        DEVINST="`$hook_validInstanceName "${_DEV}"`"
        for _SVC in $2 ; do
            if [ "${_DEV}" = "${_SVC}" ] \
            || [ "$DEVINST" = "${_SVC}" ] \
            ; then
                upssvcconf_checksum_unchanged "${_DEV}" "${_SVC}" || \
                { [ "${#_TMP_SVC}" = 0 ] \
                  && _TMP_SVC="${_SVC}" \
                  || _TMP_SVC="${_TMP_SVC}
${_SVC}" ; }
            fi
        done
    done
    [ "${#_TMP_SVC}" = 0 ] && return 0
    echo "${_TMP_SVC}"
    return 1
}

upslist_savednames_find_missing() {
    # Verify that all existing service units have a saved DEVICE name
    # Report those that do not have a value there (any value) so we can
    # amend those quickly after an upgrade. Otherwise we trust these.

    # Get full instance names from system and from props
    SVCINSTS="`$hook_listInstances_raw`" && [ "${#SVCINSTS}" != 0 ] || return 1
    # If no props were found, (over)write them all
    SVCINST_PROPS="`$hook_findSavedDeviceName`" && [ "${#SVCINST_PROPS}" != 0 ] \
    || { echo $SVCINSTS ; return 2; }

    # Find services which do not have saved names in props
    for SVCINST in $SVCINSTS ; do
        echo "$SVCINST_PROPS" | grep -E "^${SVCINST_PROPS}\t"'$' >/dev/null || echo "$SVCINST"
    done
}

upslist_savednames_find_mismatch() {
    # TODO: Make use of this to fsck the enumerator configs
    #
    # Verify that all existing service units have a saved DEVICE name
    # and that such name does match the unit instance's name (original
    # or MD5 normalized version). If something does not match, returns
    # the unit name so it can be redefined by caller. This does not
    # inspect whether such DEVICE is defined in NUT configuration.
    # This situation might occur in some errors, but the likely case
    # is updating from versions that did not track this info yet (but
    # upslist_savednames_find_missing() should have handled those).

    # Get full instance names from system and from props
    SVCINSTS="`$hook_listInstances_raw`" && [ "${#SVCINSTS}" != 0 ] || return 1
    SVCINST_PROPS="`$hook_findSavedDeviceName`" && [ "${#SVCINST_PROPS}" != 0 ] || return 2

    # Find services whose props exist but services do not
    echo "$SVCINST_PROPS" | while read SVCINST_PROP DEVNAME_PROP ; do
        echo "$SVCINSTS" | grep -E "^${SVCINST_PROP}"'$' >/dev/null || echo "$SVCINST_PROP"
    done

    # Find services which do not have saved names in props
    for SVCINST in $SVCINSTS ; do
        echo "$SVCINST_PROPS" | grep -E "^${SVCINST_PROP}\t"'$' >/dev/null || echo "$SVCINST"
    done
}

upsconf_getSection_content() {
    # "$1" = name of ups.conf section to display in whole, from whatever
    # comes on stdin (file or a pre-made normalized variable)
    # empty "$1" means the global config (before any sections)
    #
    # NOTE (TODO?): This routine finds the one NUT device section, prints it
    # and returns when the section is over. It currently does not cover (in
    # a way allowing to do it efficiently) selection of several sections,
    # or storing each section content in some array or dynamic variables
    # (as would be better fit for portable shells) to later address them
    # quickly without re-parsing the file or big envvar many times.
    #

    CURR_SECTION=""
    SECTION_CONTENT=""
    RES=1
    [ -n "$1" ] || RES=0
    while read LINE ; do
        case "$LINE" in
            \["$1"\])
                if [ "$RES" = 0 ]; then
                    # We have already displayed a section, here is a new one,
                    # and this routine only displays one (TODO: toggle?)
                    break
                fi
                SECTION_CONTENT="$LINE"
                CURR_SECTION="$1"
                RES=0
                continue
                ;;
            \[*\ *\]|\[*"$TABCHAR"*\])
                # Note that section-name brackets should contain a single token
                # Fall through to add the line to contents of existing section
                ;;
            \[*\])
                [ "$CURR_SECTION" = "$1" ] && break
                # Use a value that can not be a section name here:
                CURR_SECTION="[]"
                continue
                ;;
            "") continue ;;
            *)  ;; # Fall through to add the line to contents of existing section
        esac
        if [ "$CURR_SECTION" = "$1" ]; then
            if [ -n "$SECTION_CONTENT" ]; then
                SECTION_CONTENT="$SECTION_CONTENT
$LINE"
            else
                SECTION_CONTENT="$LINE"
            fi
        fi
    done

    if [ -n "$SECTION_CONTENT" ]; then
        echo "$SECTION_CONTENT"
    fi

    [ "$RES" = 0 ] || echo "ERROR: Section [$1] was not found in the '$UPSCONF' file" >&2
    return $RES
}

upsconf_getSection() {
    # Use the whole output of normalization parser
    if [ x"${AVOID_REPARSE}" != xyes ] ; then
        upslist_normalizeFile_once || return    # Propagate errors upwards
    fi
    upsconf_getSection_content "$@" << EOF
${UPSCONF_DATA}
EOF
}

upsconf_getSection_MD5() {
    calc_md5 "`upsconf_getSection "$@"`"
}

upsconf_getSection_SDP() {
    # Use the section-driver-port subset
    if [ x"${AVOID_REPARSE}" != xyes ] ; then
        upslist_normalizeFile_once || return    # Propagate errors upwards
    fi
    upsconf_getSection_content "$@" << EOF
${UPSCONF_DATA_SDP}
EOF
}

upsconf_getValue() {
    # "$1" = name of ups.conf section, may be empty for global config
    # "$2..$N" = name of config key; we will echo its value
###    [ -n "$1" ] || return $?
    [ -n "$2" ] || return $?
    [ -n "$GETSECTION" ] || GETSECTION="upsconf_getSection"
    CURR_SECTION="" # Gets set by a GETSECTION implementation
    RES=0

    # Note: Primary aim of this egrep is to pick either assignments or flags
    # As a by-product it can be used to test if a particular value is set ;)
    SECTION_CONTENT="`$GETSECTION "$1"`" || return
    shift
    KEYS="$*"

    while [ "$#" -gt 0 ] ; do
        RES_L=0
        VALUE=""

        LINE="`echo "$SECTION_CONTENT" | grep -E '(^'"$1"'=|^'"$1"'$)'`" \
        && VALUE="$(echo "$LINE" | sed -e "s,^$1=,," -e 's,^\"\(.*\)\"$,\1,' -e "s,^'\(.*\)'\$,\1,")" \
        || RES_L=$?

        [ "$RES_L" = 0 ] || { RES="$RES_L" ; echo "ERROR: Section [$CURR_SECTION] or key '$1' in it was not found in the '$UPSCONF' file" >&2 ; }

        echo "$VALUE"
        shift
    done

    [ "$RES" = 0 ] || echo "ERROR: Section [$CURR_SECTION] or key(s) '$KEYS' in it was not found in the '$UPSCONF' file" >&2
    return $RES
}

upsconf_getDriver() {
    # "$1" = name of ups.conf section; return (echo) the driver name used there
    # In the context this function is used, UPSCONF exists and section is there
    GETSECTION="upsconf_getSection_SDP" upsconf_getValue "$1" "driver"
    return $?
}

upsconf_getPort() {
    # "$1" = name of ups.conf section; return (echo) the "port" name used there
    # In the context this function is used, UPSCONF exists and section is there
    GETSECTION="upsconf_getSection_SDP" upsconf_getValue "$1" "port"
    return $?
}

upsconf_getDriverMedia() {
    # "$1" = name of ups.conf section; return (echo) name and type of driver as
    # needed for dependency evaluation (what services we must depend on for this
    # unit), newline-separated (drvname<EOL>type). Empty type for unclassified
    # results, assuming no known special dependencies (note that depending on
    # particular system's physics, both serial and network media may need USB).
    CURR_DRV="`upsconf_getDriver "$1"`" || return $?
    case "$CURR_DRV" in
        *netxml*|*snmp*|*ipmi*|*powerman*|*-mib*|*avahi*)
            printf '%s\n%s\n' "$CURR_DRV" "network" ; return ;;
        *apcupsd-ups*)
            # Relay from a nearby apcupsd network server into NUT ecosystem:
            CURR_PORT="`upsconf_getPort "$1"`" || CURR_PORT=""
            case "$CURR_PORT" in
                *localhost*|*127.0.0.1*|*::1*)
                    printf '%s\n%s\n' "$CURR_DRV" "network-localhost" ; return ;;
                *)
                    printf '%s\n%s\n' "$CURR_DRV" "network" ; return ;;
            esac
            ;;
        *apc_modbus*)
            CURR_PORT="`upsconf_getPort "$1"`" || CURR_PORT=""
            CURR_PORTTYPE="`upsconf_getValue "$1" 'porttype'`" || CURR_PORTTYPE=""
            case "$CURR_PORTTYPE" in
                *usb*)
                    printf '%s\n%s\n' "$CURR_DRV" "usb" ; return ;;
                *serial*)
                    printf '%s\n%s\n' "$CURR_DRV" "serial" ; return ;;
                *)  # default depends on driver build (against libmodbus
                    # version with or without support for usb)
                    # TOTHINK: Check for presence of config values like
                    # vendorid (USB) or baud (Serial)? They are optional
                    # with reasonable defaults anyway...
                    case "$CURR_PORT" in
                        *auto*)
                            printf '%s\n%s\n' "$CURR_DRV" "usb" ; return ;;
                        /*)
                            printf '%s\n%s\n' "$CURR_DRV" "serial" ; return ;;
                        *localhost*|*127.0.0.1*|*::1*)
                            printf '%s\n%s\n' "$CURR_DRV" "network-localhost" ; return ;;
                        *)
                            printf '%s\n%s\n' "$CURR_DRV" "network" ; return ;;
                    esac
                    # returns are above, but just in case - have a fallback:
                    printf '%s\n%s\n' "$CURR_DRV" "" ; return ;;
            esac
            ;;
        *usb*)
            printf '%s\n%s\n' "$CURR_DRV" "usb" ; return ;;
        nutdrv_qx) # May be direct serial or USB
            CURR_PORT="`upsconf_getPort "$1"`" || CURR_PORT=""
            case "$CURR_PORT" in
                auto|/dev/*usb*|/dev/*hid*)
                    printf '%s\n%s\n' "$CURR_DRV" "usb" ; return ;;
                /dev/*)
                    # See drivers/nutdrv_qx.c :: upsdrv_initups() for a list
                    if [ -n "`upsconf_getValue "$1" 'subdriver' 'vendorid' 'productid' 'vendor' 'product' 'serial' 'bus' 'busport' 'langid_fix'`" ] \
                    ; then
                        printf '%s\n%s\n' "$CURR_DRV" "usb" ; return
                    else
                        printf '%s\n%s\n' "$CURR_DRV" "serial" ; return
                    fi
                    ;;
                *)
                    printf '%s\n%s\n' "$CURR_DRV" "" ; return ;;
            esac
            ;;
        *dummy*|*clone*) # May be networked (proxy to remote NUT)
            CURR_PORT="`upsconf_getPort "$1"`" || CURR_PORT=""
            case "$CURR_PORT" in
                *@localhost|*@|*@127.0.0.1|*@::1)
                    printf '%s\n%s\n' "$CURR_DRV" "network-localhost" ; return ;;
                *@*)
                    printf '%s\n%s\n' "$CURR_DRV" "network" ; return ;;
                *)
                    printf '%s\n%s\n' "$CURR_DRV" "" ; return ;;
            esac
            ;;
        *)  printf '%s\n%s\n' "$CURR_DRV" "" ; return ;;
    esac
}

upsconf_getMedia() {
    _DRVMED="`upsconf_getDriverMedia "$1"`" || return
    echo "${_DRVMED}" | tail -n +2
    return 0
}

upsconf_debug() {
    _DRV="`upsconf_getDriver "$1"`"
    _PRT="`upsconf_getPort "$1"`"
    _MED="`upsconf_getMedia "$1"`"
    _MD5="`upsconf_getSection_MD5 "$1"`"
    NAME_MD5="`calc_md5 "$1"`"
    echo "INST: ${NAME_MD5}~[$1]: DRV='${_DRV}' PORT='${_PRT}' MEDIA='${_MED}' SECTIONMD5='${_MD5}'"
}

calc_md5() {
    # Tries several ways to produce an MD5 of the "$1" argument
    _MD5="`echo "$1" | md5sum 2>/dev/null | awk '{print $1}'`" && [ -n "${_MD5}" ] || \
    { _MD5="`echo "$1" | openssl dgst -md5 2>/dev/null | awk '{print $NF}'`" && [ -n "${_MD5}" ]; } || \
    return 1

    echo "${_MD5}"
}

calc_md5_file() {
    # Tries several ways to produce an MD5 of the file named by "$1" argument
    [ -s "$1" ] || return 2

    _MD5="`md5sum 2>/dev/null < "$1" | awk '{print $1}'`" && [ -n "${_MD5}" ] || \
    { _MD5="`openssl dgst -md5 2>/dev/null < "$1" | awk '{print $NF}'`" && [ -n "${_MD5}" ]; } || \
    return 1

    echo "${_MD5}"
}

smf_validFullUnitName() {
    case "$1" in
        *:*) echo "$1" ;;
        *)   echo "$SVCNAME_SMF:$1" ;;
    esac
}
smf_validInstanceName() {
    echo "MD5_`calc_md5 "$1"`"
}
smf_validInstanceSuffixName() {
    case "$1" in
        *:*) echo "$1" | sed 's,^.*:\([^:]*\)$,\1,' ;;
        *)   echo "$1" ;;
    esac
}
smf_registerInstance() {
    DEVICE="$1"
    SVCINST="$1"
    if /usr/bin/svcs "nut-driver:$SVCINST" >/dev/null 2>&1 ; then
        smf_unregisterInstance "$SVCINST"
    fi
    /usr/sbin/svccfg -s nut-driver add "$DEVICE" || \
    { SVCINST="`smf_validInstanceName "$1"`" || return
      if /usr/bin/svcs "nut-driver:$SVCINST" >/dev/null 2>&1 ; then
        smf_unregisterInstance "$SVCINST"
      fi
      /usr/sbin/svccfg -s nut-driver add "$SVCINST" || return ; }
    echo "Added instance: 'nut-driver:$SVCINST' for NUT configuration section '$DEVICE'" >&2

    DEPSVC=""
    DEPREQ=""
    _MED="`upsconf_getMedia "$DEVICE"`"
    case "${_MED}" in
        usb)
            DEPSVC="$DEPSVC_USB_SMF"
            DEPREQ="$DEPREQ_USB_SMF" ;;
        network-localhost)
            DEPSVC="$DEPSVC_NET_LOCAL_SMF"
            DEPREQ="$DEPREQ_NET_LOCAL_SMF" ;;
        network)
            DEPSVC="$DEPSVC_NET_FULL_SMF"
            DEPREQ="$DEPREQ_NET_FULL_SMF" ;;
        serial) ;;
        '') ;;
        *)  echo "WARNING: Unexpected NUT media type ignored: '${_MED}'" >&2 ;;
    esac

    TARGET_FMRI="nut-driver:$SVCINST"
    if [ -n "$DEPSVC" ]; then
        [ -n "$DEPREQ" ] || DEPREQ="optional_all"
        echo "Adding '$DEPREQ' dependency for '$SVCINST' on '$DEPSVC'..."

        DEPPG="nut-driver-enumerator-generated"
        RESTARTON="refresh"
        /usr/sbin/svccfg -s "$TARGET_FMRI" addpg "$DEPPG" dependency && \
        /usr/sbin/svccfg -s "$TARGET_FMRI" setprop "$DEPPG"/grouping = astring: "$DEPREQ" && \
        /usr/sbin/svccfg -s "$TARGET_FMRI" setprop "$DEPPG"/restart_on = astring: "$RESTARTON" && \
        /usr/sbin/svccfg -s "$TARGET_FMRI" setprop "$DEPPG"/type = astring: service && \
        /usr/sbin/svccfg -s "$TARGET_FMRI" setprop "$DEPPG"/entities = fmri: "($DEPSVC)" && \
        echo "OK" || echo "FAILED to define the dependency" >&2
    fi

    smf_setSavedMD5 "$SVCINST" "`upsconf_getSection_MD5 "$DEVICE"`"
    # Save original device (config section) name to speed up some searches
    smf_setSavedDeviceName "$SVCINST" "$DEVICE"

    /usr/sbin/svcadm refresh "${TARGET_FMRI}" || return
    if [ "$AUTO_START" = yes ] ; then
        /usr/sbin/svcadm clear "${TARGET_FMRI}" 2>/dev/null || true
        /usr/sbin/svcadm enable "${TARGET_FMRI}" || return
        echo "Started instance: 'nut-driver:$SVCINST' for NUT configuration section '$DEVICE'" >&2
    fi
}
smf_unregisterInstance() {
    echo "Removing instance: 'nut-driver:$1' ..." >&2
    /usr/sbin/svcadm disable -ts 'nut-driver:'"$1" || false
    /usr/sbin/svccfg -s nut-driver delete "$1"
}
smf_refreshSupervizor() {
    :
}
smf_listInstances_raw() {
    # Newer versions have pattern matching; older SMF might not have this luxury
    /usr/bin/svcs -a -H -o fmri | grep -E '/nut-driver:'
}
smf_listInstances() {
    # Chop twice, in case there is a leading "svc:/...."
    smf_listInstances_raw | sed -e 's/^.*://' -e 's/^.*://' | sort -n
}
smf_getSavedMD5() {
    # Query service instance $1
    PG="nut-driver-enumerator-generated-checksum"
    PROP="SECTION_CHECKSUM"

    if [ -n "$1" ]; then
        TARGET_FMRI="nut-driver:$1"
    else
        # Global section
        TARGET_FMRI="nut-driver"
        PROP="SECTION_CHECKSUM_GLOBAL"
    fi

    # Note: lookups for GLOBAL cause each service instance to show up
    /usr/bin/svcprop -p "$PG/$PROP" "$TARGET_FMRI" 2>/dev/null | head -1 | awk '{print $NF}'
}
smf_findSavedDeviceName() {
    # Returns long service FMRI which has DEVICE=="$1"
    # For empty "$1" returns a list of all recorded "FMRI<TAB>DEVICE"
    if [ -z "$1" ]; then
        /usr/bin/svcprop -p "nut-driver-enumerator-generated-devicename/DEVICE" \
            'svc:/system/power/nut-driver:*' 2>/dev/null \
            | sed 's|^\(svc:/[^:]*:[^/:]*\)/:properties/nut-driver-enumerator-generated-devicename/DEVICE astring \(.*\)$|\1\t\2|'
    else
        /usr/bin/svcprop -p "nut-driver-enumerator-generated-devicename/DEVICE" \
            "svc:/system/power/nut-driver:$1" 2>/dev/null \
            | sed 's|^\(svc:/[^:]*:[^/:]*\)/:prop.*$|\1|'
    fi
}
smf_getSavedDeviceName() {
    # Query service instance $1
    PG="nut-driver-enumerator-generated-devicename"
    PROP="DEVICE"

    if [ -n "$1" ]; then
        TARGET_FMRI="nut-driver:$1"
    else
        # Global section
        echo ""
        return 0
    fi

    # Note: lookups for GLOBAL cause each service instance to show up
    /usr/bin/svcprop -p "$PG/$PROP" "$TARGET_FMRI" 2>/dev/null | head -1 | awk '{print $NF}'
}
smf_setSavedUniq() {
    # Save data value $5 of type $4 into service FMRI $1
    # under (scrapped and) newly created property group $2
    # and property name $3
    __TARGET_FMRI="$1"
    __PG="$2"
    __PROP="$3"
    __TYPE="$4"
    case "${__TYPE}" in
        *:) ;;
        *) __TYPE="${__TYPE}:" ;;
    esac
    __VAL="$5"
    /usr/sbin/svccfg -s "${__TARGET_FMRI}" delprop "${__PG}" 2>/dev/null || true
    /usr/sbin/svccfg -s "${__TARGET_FMRI}" addpg "${__PG}" application && \
    /usr/sbin/svccfg -s "${__TARGET_FMRI}" setprop "${__PG}/${__PROP}" = "${__TYPE}" "${__VAL}"
    [ $? = 0 ] && echo "OK" || { echo "FAILED to stash the service property ${__PG}/${__PROP}">&2 ; return 1 ; }

    case "${__TARGET_FMRI}" in
        svc:/*:*) ;; # A service instance by full FMRI, refresh
        svc:/*/nut-driver|nut-driver) return 0 ;; # A base non-instance service item for nut-driver (known multi-instance only)
        svc:/*) ;; # A base non-instance service item (not nut-driver)
        *:*) ;; # A service instance by short FMRI, refresh
        *) ;; # A base non-instance service item (not nut-driver)
    esac
    /usr/sbin/svcadm refresh "${__TARGET_FMRI}" || return
}
smf_setSavedMD5() {
    # Save checksum value $2 into service instance $1
    _PG="nut-driver-enumerator-generated-checksum"
    _PROP="SECTION_CHECKSUM"

    if [ -n "$1" ]; then
        _TARGET_FMRI="nut-driver:$1"
    else
        # Global section
        _TARGET_FMRI="nut-driver"
        _PROP="SECTION_CHECKSUM_GLOBAL"
    fi
    smf_setSavedUniq "${_TARGET_FMRI}" "${_PG}" "${_PROP}" astring "$2"
}
smf_setSavedDeviceName() {
    [ -n "$1" ] || return # No-op for global section
    smf_setSavedUniq "nut-driver:$1" "nut-driver-enumerator-generated-devicename" "DEVICE" astring "$2"
}
smf_restart_upsd() {
    echo "Reloading or restarting NUT data server to make sure it knows new configuration..."
    /usr/sbin/svcadm enable "nut-server" 2>/dev/null
    /usr/sbin/svcadm clear "nut-server" 2>/dev/null
    /usr/sbin/svcadm refresh "nut-server" || \
    /usr/sbin/svcadm restart "nut-server"
}
smf_restart_drv() {
    echo "Reloading or restarting NUT driver instance '$1' to make sure it knows new configuration..."
    /usr/sbin/svcadm enable "nut-driver:$1" 2>/dev/null
    /usr/sbin/svcadm clear "nut-driver:$1" 2>/dev/null
    /usr/sbin/svcadm refresh "nut-driver:$1" || \
    /usr/sbin/svcadm restart "nut-driver:$1"
}

systemd_validFullUnitName() {
    case "$1" in
        *@*.*) echo "$1" ;;
        *@*) echo "$1.service" ;;
        *)   echo "$SVCNAME_SYSTEMD@$1.service" ;;
    esac
}
systemd_validInstanceName() {
    echo "MD5_`calc_md5 "$1"`"
}
systemd_validInstanceSuffixName() {
    echo "$1" | sed -e 's,^.*@,,' -e 's,\.service$,,'
}
systemd_registerInstance() {
    # Instance is registered by device section name; ultimate name in systemd may differ
    DEVICE="$1"
    SVCINST="$1"
    /bin/systemctl enable 'nut-driver@'"$DEVICE".service || \
    { SVCINST="`systemd_validInstanceName "$1"`" && \
      /bin/systemctl enable 'nut-driver@'"$SVCINST".service || return ; }
    echo "Enabled instance: 'nut-driver@$SVCINST' for NUT configuration section '$DEVICE'" >&2

    DEPSVC=""
    DEPREQ=""
    _MED="`upsconf_getMedia "$DEVICE"`"
    case "${_MED}" in
        usb)
            DEPSVC="$DEPSVC_USB_SYSTEMD"
            DEPREQ="$DEPREQ_USB_SYSTEMD" ;;
        network-localhost)
            DEPSVC="$DEPSVC_NET_LOCAL_SYSTEMD"
            DEPREQ="$DEPREQ_NET_LOCAL_SYSTEMD" ;;
        network)
            DEPSVC="$DEPSVC_NET_FULL_SYSTEMD"
            DEPREQ="$DEPREQ_NET_FULL_SYSTEMD" ;;
        serial) ;;
        '') ;;
        *)  echo "WARNING: Unexpected NUT media type ignored: '${_MED}'" >&2 ;;
    esac
    if [ -n "$DEPSVC" ]; then
        [ -n "$DEPREQ" ] || DEPREQ="#Wants"
        echo "Adding '$DEPREQ'+After dependency for '$SVCINST' on '$DEPSVC'..."
        mkdir -p "${SYSTEMD_CONFPATH}/nut-driver@$SVCINST.service.d" && \
        cat > "${SYSTEMD_CONFPATH}/nut-driver@$SVCINST.service.d/nut-driver-enumerator-generated.conf" <<EOF
# Customization generated `date -u` by nut-driver-enumerator for NUT device '$DEVICE'
# DO NOT EDIT: This file would be removed or overwritten by that service
[Unit]
Description=Network UPS Tools - device driver for NUT device '$DEVICE'
${DEPREQ}=${DEPSVC}
After=${DEPSVC}
EOF
        [ $? = 0 ] && echo "OK" || echo "FAILED to define the dependency" >&2
    fi

    systemd_setSavedMD5 "$SVCINST" "`upsconf_getSection_MD5 "$DEVICE"`"
    systemd_setSavedDeviceName "$SVCINST" "$DEVICE"

    if [ "$AUTO_START" = yes ] ; then
        systemd_refreshSupervizor || echo "WARNING: Somehow managed to fail systemd_refreshSupervizor()" >&2
        $TIMEOUT_CMD $TIMEOUT_ARGS /bin/systemctl start --no-block 'nut-driver@'"$SVCINST".service || return
        echo "Started instance: 'nut-driver@$SVCINST' for NUT configuration section '$DEVICE'" >&2
    fi
}
systemd_unregisterInstance() {
    echo "Removing instance: 'nut-driver@$1' ..." >&2
    $TIMEOUT_CMD $TIMEOUT_ARGS /bin/systemctl stop 'nut-driver@'"$1".service || \
    $TIMEOUT_CMD $TIMEOUT_ARGS /bin/systemctl stop 'nut-driver@'"$1".service || \
    $TIMEOUT_CMD $TIMEOUT_ARGS /bin/systemctl stop 'nut-driver@'"$1".service || false

    /bin/systemctl disable 'nut-driver@'"$1".service
    rm -rf "${SYSTEMD_CONFPATH}/nut-driver@$1.service.d"
    /bin/systemctl reset-failed 'nut-driver@'"$1".service
}
systemd_refreshSupervizor() {
    /bin/systemctl daemon-reload
}
systemd_listInstances_raw() {
    /bin/systemctl show 'nut-driver@*' -p Id | grep -E '=nut-driver' | sed 's,^Id=,,'
}
systemd_listInstances() {
    systemd_listInstances_raw | sed -e 's/^.*@//' -e 's/\.service$//' | sort -n
}
systemd_getSavedMD5() {
    # Query service instance $1 or global section
    PROP="SECTION_CHECKSUM"
    [ -n "$1" ] || PROP="SECTION_CHECKSUM_GLOBAL"
    PROPFILE="${SYSTEMD_CONFPATH}/nut-driver@$1.service.d/nut-driver-enumerator-generated-checksum.conf"
    [ -s "${PROPFILE}" ] \
    && grep "Environment='$PROP=" "${PROPFILE}" | sed -e "s,^Environment='$PROP=,," -e "s,'\$,," \
    || { echo "Did not find '${PROPFILE}' with a $PROP" ; return 1; }
}
systemd_findSavedDeviceName() {
    # Returns long service instance name which has DEVICE=="$1"
    # For empty "$1" returns a list of all recorded "SVC<TAB>DEVICE"
    if [ -z "$1" ]; then
        grep -H "Environment='DEVICE=" \
            /etc/systemd/system/nut-driver@*.service.d/nut-driver-enumerator-generated-devicename.conf \
        | sed 's|^/etc/systemd/system/\(nut-driver@[^/]*\.service\)\.d/.*DEVICE='"[\"']*\([^\"']*\)[\"']*"'$|\1\t\2|'
    else
        grep -E -H "Environment='DEVICE=($1|\"$1\")'" \
            /etc/systemd/system/nut-driver@*.service.d/nut-driver-enumerator-generated-devicename.conf \
        | sed 's|^/etc/systemd/system/\(nut-driver@[^/]*\.service\)\.d/.*$|\1|'
    fi
}
systemd_getSavedDeviceName() {
    # Query service instance "$1" (quiet NO-OP if empty, for mis-use
    # in global sections context) to get the unquoted saved DEVICE
    # section name corresponding to this service instance
    [ -n "$1" ] || { echo ""; return 0; }
    PROP="DEVICE"
    PROPFILE="${SYSTEMD_CONFPATH}/nut-driver@$1.service.d/nut-driver-enumerator-generated-devicename.conf"
    [ -s "${PROPFILE}" ] \
    && grep "Environment='$PROP=" "${PROPFILE}" | sed -e "s,^Environment='$PROP=,," -e "s,'\$,," -e 's,^"\(.*\)"$,\1,' \
    || { echo "Did not find '${PROPFILE}' with a $PROP" ; return 1; }
}
systemd_setSavedDeviceName() {
    # Save device (config section) name $2 into service instance $1
    [ -n "$1" ] || return # No-op for global section
    PROPFILE="${SYSTEMD_CONFPATH}/nut-driver@$1.service.d/nut-driver-enumerator-generated-devicename.conf"
    mkdir -p "${SYSTEMD_CONFPATH}/nut-driver@$1.service.d" && \
    cat > "${PROPFILE}" << EOF
[Service]
Environment='DEVICE="$2"'
EOF
    [ $? = 0 ] && echo "OK" || { echo "FAILED to stash the device name">&2 ; return 1 ; }
}
systemd_setSavedMD5() {
    # Save checksum value $2 into service instance $1
    PROP="SECTION_CHECKSUM"
    [ -n "$1" ] || PROP="SECTION_CHECKSUM_GLOBAL"
    PROPFILE="${SYSTEMD_CONFPATH}/nut-driver@$1.service.d/nut-driver-enumerator-generated-checksum.conf"
    mkdir -p "${SYSTEMD_CONFPATH}/nut-driver@$1.service.d" && \
    cat > "${PROPFILE}" << EOF
[Service]
Environment='$PROP=$2'
EOF
    [ $? = 0 ] && echo "OK" || { echo "FAILED to stash the checksum">&2 ; return 1 ; }
}
systemd_restart_upsd() {
    # Do not restart/reload if not already running
    case "`/bin/systemctl is-active "nut-server"`" in
        active|unknown) ;; # unknown meant "starting" in our testing...
        failed) echo "Note: nut-server unit was 'failed' - not disabled by user, so (re)starting it (probably had no config initially)" >&2 ;;
        *) return 0 ;;
    esac

    echo "Reloading or restarting NUT data server to make sure it knows new configuration..."
    # Note: reload is a better way to go about this, so the
    # data service is not interrupted by re-initialization
    # of the daemon. But systemd/systemctl sometimes stalls...

    $TIMEOUT_CMD $TIMEOUT_ARGS /bin/systemctl reload-or-restart "nut-server" || \
    $TIMEOUT_CMD $TIMEOUT_ARGS /bin/systemctl restart "nut-server"
}

systemd_restart_drv() {
    # Do not restart/reload if not already running
    case "`/bin/systemctl is-active "nut-driver@$1"`" in
        active|unknown) ;;
        *) return 0 ;;
    esac

    echo "Reloading or restarting NUT driver instance '$1' to make sure it knows new configuration..."

    # Full restart, e.g. in case we changed the user= in configs
    # however let "reload" try, in case we changed something that
    # can be updated "on the fly", like the "debug_min" setting.
    $TIMEOUT_CMD $TIMEOUT_ARGS /bin/systemctl reload-or-restart "nut-driver@$1" || \
    $TIMEOUT_CMD $TIMEOUT_ARGS /bin/systemctl restart "nut-driver@$1"
}

upslist_normalizeFile_filter() {
    # See upslist_normalizeFile() detailed comments below; this routine
    # is a pipe worker to prepare the text into a simpler expected form.

    # Pick the lines which contain a bracket or assignment character,
    # or a single token (certain keywords come as just NUT "flags"),
    # trim leading and trailing whitespace, comment-only lines, and in
    # assignment lines trim the spaces around equality character and
    # quoting characters around assignment of values without whitespaces.
    # Any whitespace characters around a section name (single token that
    # starts the line and is enclosed in brackets) and a trailing comment
    # are dropped. Note that brackets with spaces inside, and brackets
    # that do not start the non-whitespace payload of the line, are not
    # sections.
    grep -E -v '(^$|^#)' | \
    sed -e 's,^['"$TABCHAR"'\ ]*,,' \
        -e 's,^\#.*$,,' \
        -e 's,['"$TABCHAR"'\ ]*$,,' \
        -e 's,^\([^=\ '"$TABCHAR"']*\)['"$TABCHAR"'\ ]*=['"$TABCHAR"'\ ]*,\1=,g' \
        -e 's,=\"\([^\ '"$TABCHAR"']*\)\"$,=\1,' \
        -e 's,^\(\[[^]'"$TABCHAR"'\ ]*\]\)['"$TABCHAR"'\ ]*\(#.*\)*$,\1,' \
    | grep -E -v '^$' \
    | grep -E '([\[\=]|^[^ '"$TABCHAR"']*$|^[^ '"$TABCHAR"']*[ '"$TABCHAR"']*#.*$)'
}

upslist_normalizeFile() {
    # Read the ups.conf file and find all defined sections (names of
    # configuration blocks for drivers that connect to a certain device
    # using specified protocol and media); normalize section contents
    # as detailed below, to simplify subsequent parsing and comparison.

    # File contents
    UPSCONF_DATA=""
    UPSCONF_DATA_SDP=""
    if [ -n "$UPSCONF" ] && [ -f "$UPSCONF" ] && [ -r "$UPSCONF" ]; then
        [ ! -s "$UPSCONF" ] \
        && echo "WARNING: The '$UPSCONF' file exists but is empty" >&2 \
        && return 0
        # Ok to continue - we may end up removing all instances
    else
        echo "FATAL: The '$UPSCONF' file does not exist or is not readable" >&2
        return 2
    fi

    # Store a normalized version of NUT configuration file contents.
    # Also use a SDP subset with just section, driver and port info
    # for faster parsing when determining driver-required media etc.
    UPSCONF_DATA="$(upslist_normalizeFile_filter < "$UPSCONF")" \
        && [ "${#UPSCONF_DATA}" != 0 ] \
        && UPSCONF_DATA_SDP="`grep -E '^(\[.*\]|driver=|port=)' << EOF
$UPSCONF_DATA
EOF`" \
        ||  { echo "Error reading the '$UPSCONF' file or it does not declare any device configurations: nothing left after normalization" >&2
              UPSCONF_DATA=""
              UPSCONF_DATA_SDP=""
            }
}

upslist_normalizeFile_once() {
    # Wrapper that ensures that the parsing is only done once
    # (will re-parse if there were no devices listed on the
    # first time, though)
    [ "${#UPSCONF_DATA}" = 0 ] && [ "${#UPSCONF_DATA_SDP}" = 0 ] || return 0
    upslist_normalizeFile
}

upslist_readFile() {
    # Use the routine above (unconditionally) to get or update the
    # listing of device sections known at this moment.

    # List of devices from the config file
    UPSLIST_FILE=""
    if [ "$DO_NORMALIZE_ONCE" = yes ]; then
        upslist_normalizeFile_once || return    # Propagate errors upwards
    else
        upslist_normalizeFile || return    # Propagate errors upwards
    fi

    if [ "${#UPSCONF_DATA}" != 0 ] ; then
        # Note that section-name brackets should contain a single token
        UPSLIST_FILE="$(echo "$UPSCONF_DATA_SDP" | grep -E '^\[[^'"$TABCHAR"'\ ]*\]$' | sed 's,^\[\(.*\)\]$,\1,' | sort -n)" \
            || UPSLIST_FILE=""
        if [ "${#UPSLIST_FILE}" = 0 ] ; then
            echo "Error reading the '$UPSCONF' file or it does not declare any device configurations: no section declarations in parsed normalized contents" >&2
        fi
    fi
    # Ok to continue with empty results - we may end up removing all instances
}

upslist_readFile_once() {
    # Wrapper that ensures that the parsing is only done once
    # (will re-parse if there were no devices listed on the
    # first time, though)
    [ "${#UPSLIST_FILE}" = 0 ] || return 0
    DO_NORMALIZE_ONCE=yes upslist_readFile
}

upslist_readSvcs() {
    UPSLIST_SVCS="`$hook_listInstances`" || UPSLIST_SVCS=""
    if [ "${#UPSLIST_SVCS}" = 0 ] && [ "$1" != "-" ] ; then
        EXPLAIN=""
        [ -z "$1" ] || EXPLAIN=" - $1"
        echo "Error reading the list of ${SERVICE_FRAMEWORK-} service instances for UPS drivers, or none are defined${EXPLAIN}" >&2
        # Ok to continue - we may end up defining new instances
    fi
}

upslist_debug() {
    for UPSF in "" $UPSLIST_FILE ; do
        upsconf_debug "$UPSF"
    done
}

upslist_addSvcs() {
    # Note: This routine registers service instances for device config sections
    # that are not wrapped currently. Support for redefined previously existing
    # sections - is attained by removing the old service instance elsewhere and
    # recreating it here, since any data could change including the dependency
    # list, etc.
    for UPSF in $UPSLIST_FILE ; do
        if ! common_isRegistered "$UPSF" ; then
            echo "Adding new ${SERVICE_FRAMEWORK} service instance for power device [${UPSF}]..." >&2
            $hook_registerInstance "$UPSF"
        fi
    done
}

upslist_delSvcs() {
    for UPSS in $UPSLIST_SVCS ; do
        if ! common_isFiled "$UPSS" ; then
            echo "Dropping old ${SERVICE_FRAMEWORK} service instance for power device [${UPSS}] which is no longer in config file..." >&2
            $hook_unregisterInstance "$UPSS"
        fi
    done
}

upslist_restartSvcs() {
    for UPSS in $UPSLIST_SVCS ; do
        if common_isFiled "$UPSS" ; then
            $hook_restart_drv "$UPSS"
        fi
    done
}

# FIXME : process via kill -l?
# Different shells use a SIG prefix or not to signal names
# so standard numbers are in fact more portable :\
TERMINATION_SIGNALS="2 3 15"
RECONFIGURATION_SIGNALS="1"

TERMINATE_ASAP=false
trap_handle_interruption_exit() {
    # Handle SIGINT, SIGQUIT, SIGTERM with a message
    echo "`date -u` : Received an interruption signal, terminating the script now" >&2
    exit 0
}

trap_handle_interruption() {
    # Handle SIGINT, SIGQUIT, SIGTERM gracefully - tell the main
    # iteration to complete and just then abort
    echo "`date -u` : Received an interruption signal, will terminate the script after ending the main routine. Repeat the signal if urgent!" >&2
    TERMINATE_ASAP=true
    trap 'trap_handle_interruption_exit' $TERMINATION_SIGNALS
}

nut_driver_enumerator_main() {
    ################# MAIN PROGRAM by default
    TERMINATE_ASAP=false
    trap 'trap_handle_interruption' $TERMINATION_SIGNALS

    # Note: do not use the read..._once() here, to ensure that the
    # looped daemon sees the whole picture, which can be new every time
    upslist_readFile || return $?
    #upslist_debug
    upslist_readSvcs "before manipulations"

    # Test if global config has changed since last run
    # Note that we have upslist_normalizeFile called from upslist_readFile
    # just above, so even if it came empty (e.g. new NUT installation, no
    # device sections yet) we do not want to spend time and log storage to
    # parse again and complain again.
    RESTART_ALL=no
    AVOID_REPARSE=yes upssvcconf_checksum_unchanged "" || { echo "`date -u` : Detected changes in global section of '$UPSCONF', will restart all drivers"; RESTART_ALL=yes; }

    # Quickly exit if there's nothing to do (both lists empty or equal); note
    # the lists are pre-sorted. Otherwise a non-zero exit will be done below.
    # Note: We implement testing in detail whether section definitions were
    # changed since last run, as a first step before checking that name
    # lists are still equivalent, because we need to always have the result
    # of the "has it changed?" check as a hit-list of something to remove,
    # while the check for no new device section definitions is just boolean.
    # We can only exit quickly if both there are no changed sections and no
    # new or removed sections since last run.
<<<<<<< HEAD
    NEW_CHECKSUM="`upslist_checksums_unchanged "$UPSLIST_FILE" "$UPSLIST_SVCS"`" \
    && [ "${#NEW_CHECKSUM}" = 0 ] \
    && upslist_equals "$UPSLIST_FILE" "$UPSLIST_SVCS" \
=======
    ( [ -z "$UPSLIST_FILE" -a -z "$UPSLIST_SVCS" ] || ( \
        NEW_CHECKSUM="`upslist_checksums_unchanged "$UPSLIST_FILE" "$UPSLIST_SVCS"`" \
        && [ -z "$NEW_CHECKSUM" ] \
        && upslist_equals "$UPSLIST_FILE" "$UPSLIST_SVCS" \
    ) ) \
>>>>>>> 98a46075
    && if [ -z "$DAEMON_SLEEP" -o "${VERBOSE_LOOP}" = yes ] ; then \
        echo "`date -u` : OK: No changes to reconcile between ${SERVICE_FRAMEWORK} service instances and device configurations in '$UPSCONF'" ; \
       fi \
    && [ "$RESTART_ALL" = no ] && return 0

    if [ "${#NEW_CHECKSUM}" != 0 ]; then
        for UPSS in $NEW_CHECKSUM ; do
            CURR_DRV="`upsconf_getDriver "$UPSS"`" || CURR_DRV=""
            DO_UNREGISTER=yes
            if [ -n "$CURR_DRV" ] ; then
                # If reload is handled and does not complain,
                # we are OK to proceed without re-defining
                # and restarting the driver service instance.
                "@DRVPATH@/$CURR_DRV" -a "$UPSS" -c reload-or-error >/dev/null 2>/dev/null \
                && DO_UNREGISTER=no
            fi
            if [ "$DO_UNREGISTER" = yes ] ; then
                echo "Dropping old ${SERVICE_FRAMEWORK} service instance ${UPSS} whose section in config file has changed..." >&2
                $hook_unregisterInstance "$UPSS"
            else
                echo "Keeping ${SERVICE_FRAMEWORK} service instance ${UPSS} whose section in config file has changed: live reload sufficed" >&2
            fi
        done
        upslist_readSvcs "after updating for new config section checksums"
    fi

    if [ "${#UPSLIST_SVCS}" != 0 ]; then
        # Drop services that are not in config file (any more?)
        upslist_delSvcs

        if [ "$RESTART_ALL" = yes ] && [ "$AUTO_START" = yes ] ; then
            # Here restart only existing services; new ones will (try to)
            # start soon after creation and upsd is handled below
            upslist_restartSvcs
        fi
    fi

    if [ "$RESTART_ALL" = yes ] ; then
        # Save new checksum of global config
        $hook_setSavedMD5 "" "`upsconf_getSection_MD5 ""`"
    fi

    if [ "${#UPSLIST_FILE}" != 0 ]; then
        # Add services for sections that are in config file but not yet wrapped
        upslist_addSvcs
        $hook_refreshSupervizor
        upslist_readSvcs "after checking for new config sections to define service instances"
    fi

    upslist_readSvcs
    if [ "${#UPSLIST_SVCS}" != 0 ] ; then
        echo "=== The currently defined service instances are:"
        echo "$UPSLIST_SVCS"
    fi

    if [ "${#UPSLIST_FILE}" != 0 ] ; then
        echo "=== The currently defined configurations in '$UPSCONF' are:"
        echo "$UPSLIST_FILE"
    fi

    # We had some changes to the config file; upsd must be made aware
    if [ "$AUTO_START" = yes ] ; then
        $hook_restart_upsd
    fi

    # Return 42 if there was a change applied succesfully
    # (but e.g. some services should restart - upsd, maybe upsmon)
    UPSLIST_EQ_RES=0
    upslist_equals "$UPSLIST_FILE" "$UPSLIST_SVCS" || UPSLIST_EQ_RES=$?

    # File processing and service startups take a while;
    # make sure upsconf did not change while we worked...
    # NOTE: Check this at the last moment to minimize
    # the chance of still not noticing the change made
    # at just the wrong moment.
    UPSCONF_CHECKSUM_END="`calc_md5_file "$UPSCONF"`" || true
    if [ "$UPSCONF_CHECKSUM_END" != "$UPSCONF_CHECKSUM_START" ] ; then
        # NOTE: even if daemonized, the sleep between iterations
        # can be configured into an uncomfortably long lag, so
        # we should re-sync the system config in any case.
        echo "`date -u` : '$UPSCONF' changed while $0 $* was processing its older contents; re-running the script to pick up the late-coming changes"
        # Make sure the cycle does not repeat itself due to diffs
        # from an ages-old state of the file from when we started.
        UPSCONF_CHECKSUM_START="$UPSCONF_CHECKSUM_END"
        ( nut_driver_enumerator_main ) ; return $?
        # The "main" routine at the end of recursions will
        # do REPORT_RESTART_42 logic or the error exit-code
    fi

    if [ "$UPSLIST_EQ_RES" = 0 ] ; then
        echo "`date -u` : OK: No more changes to reconcile between ${SERVICE_FRAMEWORK} service instances and device configurations in '$UPSCONF'"
        [ "${REPORT_RESTART_42-}" = no ] && return 0 || return 42
    fi
    return 13
}

nut_driver_enumerator_full_reconfigure() {
    # Similar to the main routine for reconciling data,
    # but this one removes all service instances and
    # defines current mappings from scratch after that
    upslist_readFile_once || return $?
    upslist_readSvcs "before manipulations"

    if [ "${#UPSLIST_SVCS}" != 0 ]; then
        for UPSS in $UPSLIST_SVCS ; do
            echo "Dropping old ${SERVICE_FRAMEWORK} service instance for power device [${UPSS}] to reconfigure the service unit..." >&2
            $hook_unregisterInstance "$UPSS"
        done
        upslist_readSvcs "after dropping"
    fi
    if [ "${#UPSLIST_FILE}" != 0 ]; then
        upslist_addSvcs
        upslist_readSvcs "after checking for new config sections to define service instances"
    fi

    # Save new checksum of global config
    $hook_setSavedMD5 "" "`upsconf_getSection_MD5 ""`"

    # Service units were manipulated, including saving of checksums;
    # refresh the service management daemon if needed
    $hook_refreshSupervizor

    if [ "${#UPSLIST_SVCS}" != 0 ] ; then
        echo "=== The currently defined service instances are:"
        echo "$UPSLIST_SVCS"
    fi

    if [ "${#UPSLIST_FILE}" != 0 ] ; then
        echo "=== The currently defined configurations in '$UPSCONF' are:"
        echo "$UPSLIST_FILE"
    fi

    # We had some changes to the config file; upsd must be made aware
    if [ "$AUTO_START" = yes ] ; then
        $hook_restart_upsd
    fi

    # Return 42 if there was a change applied succesfully
    # (but e.g. some services should restart - upsd, maybe upsmon)
    UPSLIST_EQ_RES=0
    upslist_equals "$UPSLIST_FILE" "$UPSLIST_SVCS" || UPSLIST_EQ_RES=$?

    # File processing and service startups take a while;
    # make sure upsconf did not change while we worked...
    # NOTE: Check this at the last moment to minimize
    # the chance of still not noticing the change made
    # at just the wrong moment.
    UPSCONF_CHECKSUM_END="`calc_md5_file "$UPSCONF"`" || true
    if [ "$UPSCONF_CHECKSUM_END" != "$UPSCONF_CHECKSUM_START" ] ; then
        echo "`date -u` : '$UPSCONF' changed while $0 $* was processing its older contents; re-running the script to pick up and reconcile the late-coming changes"
        nut_driver_enumerator_main ; return $?
        # The "main" routine will do REPORT_RESTART_42 logic too
    fi

    if [ "$UPSLIST_EQ_RES" = 0 ] ; then
        echo "`date -u` : OK: No more changes to reconcile between ${SERVICE_FRAMEWORK} service instances and device configurations in '$UPSCONF'"
        [ "${REPORT_RESTART_42-}" = no ] && return 0 || return 42
    fi

    return 13
}

list_services_for_devices() {
    FINAL_RES=0
    upslist_readFile_once && [ "${#UPSLIST_FILE}" != 0 ] \
        || { echo "No devices detected in '$UPSCONF'" >&2 ; return 1 ; }
    upslist_readSvcs "by user request" && [ "${#UPSLIST_SVCS}" != 0 ] \
        || { echo "No service instances detected" >&2 ; return 1; }
    UPSLIST_SVCS_RAW="`$hook_listInstances_raw`" && [ "${#UPSLIST_SVCS_RAW}" != 0 ] \
        || { echo "No service units detected" >&2 ; return 1; }
    for DEV in $UPSLIST_FILE ; do
        vINST="`$hook_validInstanceName "$DEV"`"
        vUNITD="`$hook_validFullUnitName "$DEV"`"
        vUNITI="`$hook_validFullUnitName "$vINST"`"
        # First pass over simple verbatim names
        for INST in $UPSLIST_SVCS ; do
            if [ "$INST" = "$DEV" ] ; then
                for UNIT in $UPSLIST_SVCS_RAW ; do
                    if [ "$UNIT" = "$vUNITD" ] ; then
                        printf '%s\t%s\n' "$UNIT" "$DEV"
                        continue 3
                    fi
                done
            fi
        done
        for INST in $UPSLIST_SVCS ; do
            if [ "$INST" = "$vINST" ] ; then
                for UNIT in $UPSLIST_SVCS_RAW ; do
                    if [ "$UNIT" = "$vUNITI" ] ; then
                        printf '%s\t%s\n' "$UNIT" "$DEV"
                        continue 3
                    fi
                done
            fi
        done
        echo "WARNING: no service instances detected that match device '$DEV'" >&2
        FINAL_RES=1
    done
    return $FINAL_RES
}

SVCS_DEVS_LIST=""
list_services_for_devices_once() {
    # On first call, caches the system reponse
    # On next calls returns what it got earlier
    # Does not return any text, just the exit code
    # (0 = data avail, even if empty, in SVCS_DEVS_LIST)
    [ "${#SVCS_DEVS_LIST}" != 0 ] && return

    # Pre-cache config file data, if nobody read it yet,
    # and keep in main script context for reuse (no subshell)
    upslist_readFile_once && \
    SVCS_DEVS_LIST="`list_services_for_devices "$@"`" || return $?
}

get_device_for_service() {
    [ -z "$1" ] && echo "Service (instance) name argument required" >&2 && return 1

    # Instance name can be a hash or "native" NUT section name
    SVC="`$hook_validInstanceSuffixName "$1"`" && [ -n "$SVC" ] \
    || { echo "Error getting SVC name from the inputs" >&2 ; return 1; }

    # Reading the config is too expensive to do for every
    # driver management attempt when there are many devices
    if [ "${USE_SAVEDINST-}" != false ]; then
        # Try to use last-stashed values from service properties first
        # (NOTE: saved value is assumed to be valid if present)
        SAVEDINST="`$hook_getSavedDeviceName "$SVC"`" || SAVEDINST=""
        [ "${#SAVEDINST}" = 0 ] || { echo "$SAVEDINST" ; return 0 ; }
    fi

    case "$SVC" in
        MD5_*) ;; # fall through to the bulk of code
        *)  upslist_readFile_once || return $?
            echo "$UPSLIST_FILE" | grep -E "^$SVC\$"
            return $?
            ;;
    esac

    # Inspect SVC=MD5_* usecase
    FINAL_RES=0
    list_services_for_devices_once && [ "${#SVCS_DEVS_LIST}" != 0 ] || FINAL_RES=$?
    if [ "$FINAL_RES" = 0 ]; then
        echo "$SVCS_DEVS_LIST" | grep "$SVC" | ( \
            while read _SVC _DEV ; do
                _SVC="`$hook_validInstanceSuffixName "${_SVC}"`" || exit
                [ "${_SVC}" = "${SVC}" ] && echo "${_DEV}" && exit 0
            done ; exit 1 ) && return 0
    fi
    echo "No service instance '$1' was detected that matches a NUT device" >&2
    return 1
}

get_service_for_device() {
    DEV="$1"
    [ -z "$DEV" ] && echo "Device name argument required" >&2 && return 1

    # Cheap check in service instance metadata, if saved
    # (NOTE: saved value is assumed to be valid if present)
    if [ "${USE_SAVEDSVC-}" != false ]; then
        SAVEDSVC="`$hook_findSavedDeviceName "$DEV"`" || SAVEDSVC=""
        [ "${#SAVEDSVC}" = 0 ] || { echo "$SAVEDSVC" ; return 0 ; }
    fi

    # Trawl all the data we have...
    # TODO: Reorder to avoid extra parsing if we have an early hit?
    upslist_readSvcs "by user request" && [ "${#UPSLIST_SVCS}" != 0 ] \
        || { echo "No service instances detected" >&2 ; return 1; }
    UPSLIST_SVCS_RAW="`$hook_listInstances_raw`" && [ "${#UPSLIST_SVCS_RAW}" != 0 ] \
        || { echo "No service units detected" >&2 ; return 1; }
    vINST="`$hook_validInstanceName "$DEV"`"
    vUNITD="`$hook_validFullUnitName "$DEV"`"
    vUNITI="`$hook_validFullUnitName "$vINST"`"

    # First pass over simple verbatim names
    for INST in $UPSLIST_SVCS ; do
        if [ "$INST" = "$DEV" ] ; then
            for UNIT in $UPSLIST_SVCS_RAW ; do
                if [ "$UNIT" = "$vUNITD" ] ; then
                    echo "$UNIT"
                    return 0
                fi
            done
        fi
    done
    # Second pass over other options
    for INST in $UPSLIST_SVCS ; do
        if [ "$INST" = "$vINST" ] ; then
            for UNIT in $UPSLIST_SVCS_RAW ; do
                if [ "$UNIT" = "$vUNITI" ] ; then
                    echo "$UNIT"
                    return 0
                fi
            done
        fi
    done
    echo "No service instances detected that match device '$DEV'" >&2
    return 1
}

update_upslist_savednames_find_missing() {
    # Runs once in production modes that inspect and reconcile
    # configs, to handle upgraded NUT deployments
    SVCINSTS_NO_DEVICE="`upslist_savednames_find_missing`" || \
    case "$?" in
        1) return 0 ;; # No services defined yet
        2) ;; # All service units do not have DEVICE values
    esac
    # Something found... or not? Or all is populated?
    [ "${#SVCINSTS_NO_DEVICE}" != 0 ] || return 0

    # Make a list of what devices are known in config matched
    # to service instances defined in the system, if any
    # Note to not check the service instance properties which
    # we are validating and currently to not quite trust.
    USE_SAVEDINST=false list_services_for_devices_once \
    && [ "${#SVCS_DEVS_LIST}" != 0 ] || return 0

    # Go over services with no device value saved into properties,
    # and write the values learned from mapping above
    _MISSING_RES=0
    for SVCINST in $SVCINSTS_NO_DEVICE ; do
        _DEV="`printf '%s\n' "$SVCS_DEVS_LIST" | awk '( \$1 == "'"${SVCINST}"'" ) {print \$NF}'`"
        echo "Service instance '$SVCINST' did not have a device recorded into properties, setting to '${_DEV}'"
        [ -n "${_DEV}" ] || { echo "The device name value for '$SVCINST' is empty, skipping" >&2 ; _MISSING_RES=1 ; continue ; }
        $hook_setSavedDeviceName "`$hook_validInstanceSuffixName "$SVCINST"`" "${_DEV}" || _MISSING_RES=$?
    done
    return ${_MISSING_RES}
}

RECONFIGURE_ASAP=false
trap_handle_hup_main() {
    echo "`date -u` : Received a HUP during processing, scheduling reconfiguration to repeat ASAP (after the current iteration is done)" >&2
    # Note: in the worst case the reconfig would run twice;
    # we do not update UPSCONF_CHECKSUM_START in this case
    # to avoid corrupting decisions of the currently running
    # processing.
    RECONFIGURE_ASAP=true
}

trap_handle_hup_sleep() {
    echo "`date -u` : Received a HUP in my sleep, reprocessing configs right now!" >&2
    # Avoid re-parsing main twice, though don't recalculate
    # checksums needlessly on every loop cycle, either...
    UPSCONF_CHECKSUM_START="`calc_md5_file "$UPSCONF"`" || true
    RECONFIGURE_ASAP=true
    if [ -n "$1" ] ; then
        # Kill the sleeper PID
        kill "$1"
    fi
}

daemonize() {
    # Note: do not further sub-shell this routine, so systemd
    # is not confused whom to signal.
    echo "`date -u` : Daemonizing $0 with config re-evaluation frequency $DAEMON_SLEEP" >&2

    # Support (SIG)HUP == signal code 1 to quickly reconfigure,
    # e.g. to request it while the sleep is happening or while
    # "main" is processing an earlier change of the file.
    RECONFIGURE_ASAP=false
    trap 'trap_handle_hup_main' $RECONFIGURATION_SIGNALS

    update_upslist_savednames_find_missing

    # Note: this loop would die on errors with config file or
    # inability to ensure that it matches the list of services.
    # If caller did not `export REPORT_RESTART_42=no` then the
    # loop would exit with code 42, and probably trigger restart
    # of the service which wraps this daemon do topple others that
    # depend on it.
    # Note: do not quickly skip the "main" based on full-file
    # checksum refresh, to ensure that whatever is configured
    # gets applied (e.g. if user disabled some services or they
    # died, or some config was not applied due to coding error).
    while nut_driver_enumerator_main ; do
        trap 'trap_handle_interruption_exit' $TERMINATION_SIGNALS
        if $TERMINATE_ASAP ; then
            echo "`date -u` : Trapped a SIGTERM/SIGINT/SIGQUIT during last run of nut_driver_enumerator_main, terminating gracefully now" >&2
            exit 0
        fi

        if $RECONFIGURE_ASAP ; then
            echo "`date -u` : Trapped a SIGHUP during last run of nut_driver_enumerator_main, repeating reconfiguration quickly" >&2
        else
            sleep $DAEMON_SLEEP &
            trap "trap_handle_hup_sleep $!" $RECONFIGURATION_SIGNALS
            wait $!
        fi
        RECONFIGURE_ASAP=false
        trap 'trap_handle_hup_main' $RECONFIGURATION_SIGNALS
    done
    exit $?
}

# Save the checksum of ups.conf as early as possible,
# to test in the end that it is still the same file.
UPSCONF_CHECKSUM_START="`calc_md5_file "$UPSCONF"`" || true

# By default, update wrapping of devices into services
if [ $# = 0 ]; then
    update_upslist_savednames_find_missing
    nut_driver_enumerator_main ; exit $?
fi

if [ $# = 1 ] ; then
    [ -n "$DAEMON_SLEEP" ] || DAEMON_SLEEP=60
    # Note: Not all shells have 'case ... ;&' support
    case "$1" in
        --daemon=*) DAEMON_SLEEP="`echo "$1" | sed 's,^--daemon=,,'`" ;;
        --daemon-after=*) DAEMON_SLEEP="`echo "$1" | sed 's,^--daemon-after=,,'`" ;;
    esac
    case "$1" in
        --daemon-after|--daemon-after=*)
            REPORT_RESTART_42=no nut_driver_enumerator_main || exit $?
            daemonize &
            exit $?
            ;;
        --daemon|--daemon=*)
            daemonize &
            exit $?
            ;;
    esac
fi
unset DAEMON_SLEEP

usage() {
    cat << EOF
$0 (no args)
        Update wrapping of devices into services
$0 --daemon(=freq)
        Update wrapping of devices into services in an infinite loop
        Default freq is 60 sec
$0 --daemon-after(=freq)
        Update wrapping of devices into services in an infinite loop;
        first do one run of the loop though, then daemonize (this way
        service unit is deemed started only when NUT config and driver
        instances are in sync). Default freq is 60 sec.
$0 --reconfigure
        Stop and un-register all service instances and recreate them
        (e.g. if new dependency template was defined in a new
        version of this script and/or NUT package)
$0 --get-service-framework
        Print the detected service
        management framework in this OS
$0 --list-devices
        Print list of devices in NUT config
$0 --list-services
        Print list of service instances which wrap registered
        NUT devices (full name of service unit)
$0 --list-instances
        Print list of service instances which wrap registered
        NUT devices (just instance suffix)
$0 --get-service-for-device DEV
        Print the full name of service unit which wraps a NUT
        device named "DEV"
$0 --get-device-for-service SVC
        Print the NUT device name for full or instance-suffix name of
        a service unit which wraps it
$0 --list-services-for-devices
        Print a TAB-separated list of service units and corresponding
        NUT device names which each such unit wraps
$0 --show-configs|--show-all-configs
        Show the complete normalized list of device configuration blocks
$0 --show-config DEV
$0 --show-device-config DEV
        Show configuration block of the specified NUT device
$0 --show-device-config-value DEV KEY [KEY...]
        Show single configuration key value of the specified NUT device
        For flags, shows the flag name if present in the section
        If several keys or flags are requested, their values are reported
        one per line in the same order (including empty lines for missing
        values); any missing value yields a non-zero exit code.
EOF
}

while [ $# -gt 0 ]; do
    case "$1" in
        --help|-h|-help) usage; exit 0 ;;
        --get-service-framework) echo "${SERVICE_FRAMEWORK}" ; exit 0 ;;
        --reconfigure)
            nut_driver_enumerator_full_reconfigure "$@"
            exit $?
            ;;
        --list-devices)
            upslist_readFile_once && \
            if [ "${#UPSLIST_FILE}" != 0 ] ; then
                echo "=== The currently defined configurations in '$UPSCONF' are:" >&2
                echo "$UPSLIST_FILE"
                exit 0
            fi
            echo "No devices detected in '$UPSCONF'" >&2
            exit 1
            ;;
        --list-services)
            UPSLIST_SVCS_RAW="`$hook_listInstances_raw`" && \
            if [ "${#UPSLIST_SVCS_RAW}" != 0 ] ; then
                echo "=== The currently defined service units are:" >&2
                echo "$UPSLIST_SVCS_RAW"
                exit 0
            fi
            echo "No service units detected" >&2
            exit 1
            ;;
        --list-instances)
            upslist_readSvcs "by user request" && \
            if [ "${#UPSLIST_SVCS}" != 0 ] ; then
                echo "=== The currently defined service instances are:" >&2
                echo "$UPSLIST_SVCS"
                exit 0
            fi
            echo "No service instances detected" >&2
            exit 1
            ;;
        --get-service-for-device)
            shift
            get_service_for_device "$@"
            exit $?
            ;;
        --get-device-for-service)
            shift
            get_device_for_service "$@"
            exit $?
            ;;
        --list-services-for-devices)
            shift
            list_services_for_devices "$@"
            exit $?
            ;;
        --show-configs|--show-device-configs|--show-all-configs|--show-all-device-configs)
            RES=0
            upslist_readFile_once || RES=$?
            [ "$RES" != 0 ] && { echo "ERROR: upslist_readFile_once () failed with code $RES" >&2; exit $RES; }
            [ "${#UPSLIST_FILE}" != 0 ] \
                || { echo "WARNING: No devices detected in '$UPSCONF'" >&2 ; RES=1 ; }
            echo "$UPSCONF_DATA"
            exit $RES
            ;;
        --show-config|--show-device-config)
            [ -z "$2" ] && echo "WARNING: Device name argument empty, will show global config" >&2
            DEV="$2"
            upsconf_getSection "$DEV"
            exit $?
            ;;
        --show-config-value|--show-device-config-value)
            [ -z "$3" ] && echo "At least one configuration key name argument is required" >&2 && exit 1
            [ -z "$2" ] && echo "WARNING: Device name argument empty, will show global config" >&2
            DEV="$2"
            shift 2
            upsconf_getValue "$DEV" "$@"
            exit $?
            ;;
        upsconf_debug) # Not public, not in usage()
            [ -z "$2" ] && echo "Device name argument required" >&2 && exit 1
            upsconf_debug "$2"
            exit $?
            ;;
        upslist_debug) # Not public, not in usage()
            upslist_readFile_once || exit
            upslist_debug
            exit $?
            ;;
        upslist_savednames_find_missing) # Not public, not in usage()
            upslist_savednames_find_missing
            exit $?
            ;;
        upslist_savednames_find_mismatch) # Not public, not in usage()
            upslist_savednames_find_mismatch
            exit $?
            ;;
        update_upslist_savednames_find_missing) # Not public, not in usage()
            update_upslist_savednames_find_missing
            exit $?
            ;;
        hook_findSavedDeviceName) shift ; $hook_findSavedDeviceName "$@" ; exit $? ;;
        hook_getSavedDeviceName) shift ; $hook_getSavedDeviceName "$@" ; exit $? ;;
        *) echo "Unrecognized argument: $1" >&2 ; exit 1 ;;
    esac
    shift
done<|MERGE_RESOLUTION|>--- conflicted
+++ resolved
@@ -1210,17 +1210,11 @@
     # while the check for no new device section definitions is just boolean.
     # We can only exit quickly if both there are no changed sections and no
     # new or removed sections since last run.
-<<<<<<< HEAD
-    NEW_CHECKSUM="`upslist_checksums_unchanged "$UPSLIST_FILE" "$UPSLIST_SVCS"`" \
-    && [ "${#NEW_CHECKSUM}" = 0 ] \
-    && upslist_equals "$UPSLIST_FILE" "$UPSLIST_SVCS" \
-=======
     ( [ -z "$UPSLIST_FILE" -a -z "$UPSLIST_SVCS" ] || ( \
         NEW_CHECKSUM="`upslist_checksums_unchanged "$UPSLIST_FILE" "$UPSLIST_SVCS"`" \
-        && [ -z "$NEW_CHECKSUM" ] \
+        && [ "${#NEW_CHECKSUM}" = 0 ] \
         && upslist_equals "$UPSLIST_FILE" "$UPSLIST_SVCS" \
     ) ) \
->>>>>>> 98a46075
     && if [ -z "$DAEMON_SLEEP" -o "${VERBOSE_LOOP}" = yes ] ; then \
         echo "`date -u` : OK: No changes to reconcile between ${SERVICE_FRAMEWORK} service instances and device configurations in '$UPSCONF'" ; \
        fi \
