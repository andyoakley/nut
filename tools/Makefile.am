# SUBDIRS are explicitly a listing of all the directories that make
# must recurse into BEFORE processing the current directory.
#
# These python scripts must be moved into a sub-directory, and _only_
# executed IF they need to be, and all the nut-scanner sources need
# to be moved out of a sub-directory into this directory.
#
# Anyway, for the time being, we force build in ./ before nut-scanner,
# to have nutscan-{usb,snmp}.h built before going into the nut-scanner
<<<<<<< HEAD
# sub-directory
SUBDIRS = . nut-scanner nutconf
=======
# sub-directory. For good measure we also call this from nut-scanner's
# make, to handle developer workflow (editing the *.c sources this uses).
SUBDIRS = . nut-scanner
>>>>>>> ff16dabc

PYTHON = @PYTHON@

EXTRA_DIST = nut-usbinfo.pl nut-recorder.sh nut-ddl-dump.sh nut-dumpdiff.sh \
  gitlog2changelog.py.in nut-snmpinfo.py.in driver-list-format.sh

GENERATED_SNMP_FILES = nut-scanner/nutscan-snmp.h

GENERATED_USB_FILES = nut-scanner/nutscan-usb.h

# Hotplug output file
GENERATED_USB_OS_FILES = ../scripts/hotplug/libhid.usermap

# udev output file
GENERATED_USB_OS_FILES += ../scripts/udev/nut-usbups.rules.in

# BSD devd output file
GENERATED_USB_OS_FILES += ../scripts/devd/nut-usb.conf.in

# UPower output file
GENERATED_USB_OS_FILES += ../scripts/upower/95-upower-hid.rules

CLEANFILES = $(GENERATED_SNMP_FILES) $(GENERATED_USB_FILES)
# We do not clean away these files, some are even tracked in Git:
#CLEANFILES += $(GENERATED_USB_OS_FILES)

all: nut-scanner-deps $(GENERATED_USB_OS_FILES)

# This target is called from the making of nut-scanner to ensure its bits
nut-scanner-deps: $(GENERATED_SNMP_FILES) $(GENERATED_USB_FILES)

# Aliases for particular files, if someone has a need:
nut-scanner-deps-snmpinfo: $(GENERATED_SNMP_FILES)
nut-scanner-deps-usb: $(GENERATED_USB_FILES)

# The distributed nut-snmpinfo.py.in template is assumed to only differ from
# a generated nut-snmpinfo.py by the @PYTHON@ shebang.
$(GENERATED_SNMP_FILES): $(top_srcdir)/drivers/*-mib.c
	@if [ -n "$(PYTHON)" ] && $(PYTHON) -c 1; then \
		echo "Regenerating the SNMP helper files in SRC dir with '$(PYTHON)'."; \
		TOP_SRCDIR="$(top_srcdir)" ; export TOP_SRCDIR; \
		TOP_BUILDDIR="$(top_builddir)" ; export TOP_BUILDDIR; \
		cd $(builddir) && $(PYTHON) $(top_srcdir)/tools/nut-snmpinfo.py.in; \
	else \
		echo "----------------------------------------------------------------------"; \
		echo "Warning: Python is not available."; \
		echo "Skipping the SNMP helper files regeneration in SRC dir."; \
		echo "----------------------------------------------------------------------"; \
	fi

$(GENERATED_USB_FILES): $(top_srcdir)/drivers/*-hid.c $(top_srcdir)/drivers/*usb*.c $(top_srcdir)/drivers/nutdrv_qx.c
	@if perl -e 1; then \
		echo "Regenerating the USB helper files in SRC dir."; \
		TOP_SRCDIR="$(top_srcdir)" ; export TOP_SRCDIR; \
		TOP_BUILDDIR="$(top_builddir)" ; export TOP_BUILDDIR; \
		cd $(builddir) && $(top_srcdir)/tools/nut-usbinfo.pl; \
	else \
		echo "----------------------------------------------------------------------"; \
		echo "Warning: Perl is not available."; \
		echo "Skipping the USB helper files regeneration in SRC dir."; \
		echo "----------------------------------------------------------------------"; \
	fi

# call the USB info script upon "make dist", and if Perl is present
# call the SNMP info script upon "make dist", and if Python is present
# and call both for building nut-scanner
# Also ensure that data/driver.list is well formatted
# NOTE: Beware that current working directory for the script should be builddir
# so it may write the files in "dist" case (read-only sources), but the script
# is called from the distdir where its copy is present.
# The distributed nut-snmpinfo.py.in template is assumed to only differ from
# a generated nut-snmpinfo.py by the @PYTHON@ shebang.
dist-hook:
	@if [ -n "$(PYTHON)" ] && $(PYTHON) -c 1; then \
		echo "Regenerating the SNMP helper files in DIST dir with '$(PYTHON)'."; \
		TOP_SRCDIR="$(top_srcdir)" ; export TOP_SRCDIR; \
		TOP_BUILDDIR="$(top_builddir)" ; export TOP_BUILDDIR; \
		$(PYTHON) $(distdir)/nut-snmpinfo.py.in; \
	else \
		echo "----------------------------------------------------------------------"; \
		echo "Warning: Python is not available."; \
		echo "Skipping the SNMP helper files regeneration in DIST dir."; \
		echo "----------------------------------------------------------------------"; \
	fi

	@if perl -e 1; then \
		echo "Regenerating the USB helper files in DIST dir."; \
		TOP_SRCDIR="$(top_srcdir)" ; export TOP_SRCDIR; \
		TOP_BUILDDIR="$(top_builddir)" ; export TOP_BUILDDIR; \
		$(distdir)/nut-usbinfo.pl; \
	else \
		echo "----------------------------------------------------------------------"; \
		echo "Warning: Perl is not available."; \
		echo "Skipping the USB helper files regeneration in DIST dir."; \
		echo "----------------------------------------------------------------------"; \
	fi

	@$(distdir)/driver-list-format.sh;

MAINTAINERCLEANFILES = Makefile.in .dirstamp

# Can be recreated by `make` or `configure`,
# impacted by choice of PYTHON version:
DISTCLEANFILES = gitlog2changelog.py
DISTCLEANFILES += nut-snmpinfo.py

.PHONY: nut-scanner-deps nut-scanner-snmp-deps nut-scanner-usb-deps<|MERGE_RESOLUTION|>--- conflicted
+++ resolved
@@ -7,14 +7,9 @@
 #
 # Anyway, for the time being, we force build in ./ before nut-scanner,
 # to have nutscan-{usb,snmp}.h built before going into the nut-scanner
-<<<<<<< HEAD
-# sub-directory
-SUBDIRS = . nut-scanner nutconf
-=======
 # sub-directory. For good measure we also call this from nut-scanner's
 # make, to handle developer workflow (editing the *.c sources this uses).
-SUBDIRS = . nut-scanner
->>>>>>> ff16dabc
+SUBDIRS = . nut-scanner nutconf
 
 PYTHON = @PYTHON@
 
