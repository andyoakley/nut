--- conflicted
+++ resolved
@@ -22,10 +22,7 @@
 # 'dist', and is only required for actual build, in which case
 # BUILT_SOURCES (in ../include) will ensure nut_version.h will
 # be built before anything else
-<<<<<<< HEAD
 nut-scanner.c: $(top_builddir)/include/nut_version.h
-=======
-common.c nut-scanner.c: $(top_builddir)/include/nut_version.h
 
 LINKED_SOURCE_FILES =
 
@@ -40,17 +37,8 @@
 $(builddir)/bcmxcp_ser.c: $(top_srcdir)/drivers/bcmxcp_ser.c
 	test -s "$@" || ln -s -f "$(top_srcdir)/drivers/bcmxcp_ser.c" "$@"
 
-LINKED_SOURCE_FILES += $(builddir)/common.c
-$(builddir)/common.c: $(top_srcdir)/common/common.c
-	test -s "$@" || ln -s -f "$(top_srcdir)/common/common.c" "$@"
-
-LINKED_SOURCE_FILES += $(builddir)/str.c
-$(builddir)/str.c: $(top_srcdir)/common/str.c
-	test -s "$@" || ln -s -f "$(top_srcdir)/common/str.c" "$@"
-
 CLEANFILES += $(LINKED_SOURCE_FILES)
 BUILT_SOURCES += $(LINKED_SOURCE_FILES)
->>>>>>> 2502ab89
 
 $(top_builddir)/include/nut_version.h:
 	@cd $(@D) && $(MAKE) $(AM_MAKEFLAGS) $(@F)
@@ -63,16 +51,10 @@
 libnutscan_la_SOURCES = scan_nut.c scan_ipmi.c \
 			nutscan-device.c nutscan-ip.c nutscan-display.c \
 			nutscan-init.c scan_usb.c scan_snmp.c scan_xml_http.c \
-<<<<<<< HEAD
-			scan_avahi.c scan_eaton_serial.c nutscan-serial.c \
-			$(top_srcdir)/drivers/serial.c \
-			$(top_srcdir)/drivers/bcmxcp_ser.c
-libnutscan_la_LIBADD = $(NETLIBS) $(LIBLTDL_LIBS) $(top_builddir)/common/libcommon.la
-=======
 			scan_avahi.c scan_eaton_serial.c nutscan-serial.c
 nodist_libnutscan_la_SOURCES = $(LINKED_SOURCE_FILES)
 libnutscan_la_LIBADD = $(NETLIBS) $(LIBLTDL_LIBS)
->>>>>>> 2502ab89
+libnutscan_la_LIBADD += $(top_builddir)/common/libcommonclient.la
 #
 # Below we set API versions of public libraries
 # http://www.gnu.org/software/libtool/manual/html_node/Updating-version-info.html
@@ -80,7 +62,17 @@
 # object .so names would differ)
 #
 # libnutscan version information
-libnutscan_la_LDFLAGS = $(SERLIBS) -version-info 1:0:0 -export-symbols-regex ^nutscan_
+libnutscan_la_LDFLAGS = $(SERLIBS) -version-info 1:0:0
+# libnutscan exported symbols regex
+# WARNING: Since the library includes parts of libcommon (as much as needed
+# e.g. for logging or string manipulations), we export a few symbols from
+# those too. This may cause issues for (third-party) code development that
+# would use both libnutscan and libcommon or similar libs. Here we did have
+# a problem with nut-scanner using two copies of common.c and conflicting
+# copies of "nut_debug_level" making fun of our debug-logging attempts.
+# One solution to tackle if needed for those cases would be to make some
+# dynamic/shared libnutcommon (etc.)
+libnutscan_la_LDFLAGS += -export-symbols-regex '^(nutscan_|nut_debug_level|s_upsdebugx)'
 libnutscan_la_CFLAGS = -I$(top_srcdir)/clients -I$(top_srcdir)/include $(LIBLTDL_CFLAGS) -I$(top_srcdir)/drivers
 
 nut_scanner_SOURCES = nut-scanner.c
